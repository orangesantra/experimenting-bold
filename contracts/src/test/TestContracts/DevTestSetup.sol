--- conflicted
+++ resolved
@@ -48,11 +48,7 @@
         );
 
         LiquityContracts memory contracts;
-<<<<<<< HEAD
-        (contracts, collateralRegistry, boldToken,) = _deployAndConnectContracts();
-=======
-        (contracts, collateralRegistry, boldToken, hintHelpers) = _deployAndConnectContracts();
->>>>>>> 33b7eff7
+        (contracts, collateralRegistry, boldToken, hintHelpers,) = _deployAndConnectContracts();
         WETH = contracts.WETH;
         activePool = contracts.activePool;
         borrowerOperations = contracts.borrowerOperations;
