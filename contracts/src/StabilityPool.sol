// SPDX-License-Identifier: MIT

pragma solidity 0.8.18;

import "openzeppelin-contracts/contracts/token/ERC20/utils/SafeERC20.sol";

import "./Interfaces/IBorrowerOperations.sol";
import "./Interfaces/IStabilityPool.sol";
import "./Interfaces/IStabilityPoolEvents.sol";
import "./Interfaces/IBorrowerOperations.sol";
import "./Interfaces/ITroveManager.sol";
import "./Interfaces/IBoldToken.sol";
import "./Interfaces/ISortedTroves.sol";
import "./Dependencies/LiquityBase.sol";
import "./Dependencies/Ownable.sol";

// import "forge-std/console2.sol";

/*
 * The Stability Pool holds Bold tokens deposited by Stability Pool depositors.
 *
 * When a trove is liquidated, then depending on system conditions, some of its Bold debt gets offset with
 * Bold in the Stability Pool:  that is, the offset debt evaporates, and an equal amount of Bold tokens in the Stability Pool is burned.
 *
 * Thus, a liquidation causes each depositor to receive a Bold loss, in proportion to their deposit as a share of total deposits.
 * They also receive an Coll gain, as the collateral of the liquidated trove is distributed among Stability depositors,
 * in the same proportion.
 *
 * When a liquidation occurs, it depletes every deposit by the same fraction: for example, a liquidation that depletes 40%
 * of the total Bold in the Stability Pool, depletes 40% of each deposit.
 *
 * A deposit that has experienced a series of liquidations is termed a "compounded deposit": each liquidation depletes the deposit,
 * multiplying it by some factor in range ]0,1[
 *
 *
 * --- IMPLEMENTATION ---
 *
 * We use a highly scalable method of tracking deposits and Coll gains that has O(1) complexity.
 *
 * When a liquidation occurs, rather than updating each depositor's deposit and Coll gain, we simply update two state variables:
 * a product P, and a sum S.
 *
 * A mathematical manipulation allows us to factor out the initial deposit, and accurately track all depositors' compounded deposits
 * and accumulated Coll gains over time, as liquidations occur, using just these two variables P and S. When depositors join the
 * Stability Pool, they get a snapshot of the latest P and S: P_t and S_t, respectively.
 *
 * The formula for a depositor's accumulated Coll gain is derived here:
 * https://github.com/liquity/dev/blob/main/papers/Scalable_Reward_Distribution_with_Compounding_Stakes.pdf
 *
 * For a given deposit d_t, the ratio P/P_t tells us the factor by which a deposit has decreased since it joined the Stability Pool,
 * and the term d_t * (S - S_t)/P_t gives us the deposit's total accumulated Coll gain.
 *
 * Each liquidation updates the product P and sum S. After a series of liquidations, a compounded deposit and corresponding Coll gain
 * can be calculated using the initial deposit, the depositor’s snapshots of P and S, and the latest values of P and S.
 *
 * Any time a depositor updates their deposit (withdrawal, top-up) their accumulated Coll gain is paid out, their new deposit is recorded
 * (based on their latest compounded deposit and modified by the withdrawal/top-up), and they receive new snapshots of the latest P and S.
 * Essentially, they make a fresh deposit that overwrites the old one.
 *
 *
 * --- SCALE FACTOR ---
 *
 * Since P is a running product in range ]0,1] that is always-decreasing, it should never reach 0 when multiplied by a number in range ]0,1[.
 * Unfortunately, Solidity floor division always reaches 0, sooner or later.
 *
 * A series of liquidations that nearly empty the Pool (and thus each multiply P by a very small number in range ]0,1[ ) may push P
 * to its 18 digit decimal limit, and round it to 0, when in fact the Pool hasn't been emptied: this would break deposit tracking.
 *
 * So, to track P accurately, we use a scale factor: if a liquidation would cause P to decrease to <1e-9 (and be rounded to 0 by Solidity),
 * we first multiply P by 1e9, and increment a currentScale factor by 1.
 *
 * The added benefit of using 1e9 for the scale factor (rather than 1e18) is that it ensures negligible precision loss close to the
 * scale boundary: when P is at its minimum value of 1e9, the relative precision loss in P due to floor division is only on the
 * order of 1e-9.
 *
 * --- EPOCHS ---
 *
 * Whenever a liquidation fully empties the Stability Pool, all deposits should become 0. However, setting P to 0 would make P be 0
 * forever, and break all future reward calculations.
 *
 * So, every time the Stability Pool is emptied by a liquidation, we reset P = 1 and currentScale = 0, and increment the currentEpoch by 1.
 *
 * --- TRACKING DEPOSIT OVER SCALE CHANGES AND EPOCHS ---
 *
 * When a deposit is made, it gets snapshots of the currentEpoch and the currentScale.
 *
 * When calculating a compounded deposit, we compare the current epoch to the deposit's epoch snapshot. If the current epoch is newer,
 * then the deposit was present during a pool-emptying liquidation, and necessarily has been depleted to 0.
 *
 * Otherwise, we then compare the current scale to the deposit's scale snapshot. If they're equal, the compounded deposit is given by d_t * P/P_t.
 * If it spans one scale change, it is given by d_t * P/(P_t * 1e9). If it spans more than one scale change, we define the compounded deposit
 * as 0, since it is now less than 1e-9'th of its initial value (e.g. a deposit of 1 billion Bold has depleted to < 1 Bold).
 *
 *
 *  --- TRACKING DEPOSITOR'S Coll GAIN OVER SCALE CHANGES AND EPOCHS ---
 *
 * In the current epoch, the latest value of S is stored upon each scale change, and the mapping (scale -> S) is stored for each epoch.
 *
 * This allows us to calculate a deposit's accumulated Coll gain, during the epoch in which the deposit was non-zero and earned Coll.
 *
 * We calculate the depositor's accumulated Coll gain for the scale at which they made the deposit, using the Coll gain formula:
 * e_1 = d_t * (S - S_t) / P_t
 *
 * and also for scale after, taking care to divide the latter by a factor of 1e9:
 * e_2 = d_t * S / (P_t * 1e9)
 *
 * The gain in the second scale will be full, as the starting point was in the previous scale, thus no need to subtract anything.
 * The deposit therefore was present for reward events from the beginning of that second scale.
 *
 *        S_i-S_t + S_{i+1}
 *      .<--------.------------>
 *      .         .
 *      . S_i     .   S_{i+1}
 *   <--.-------->.<----------->
 *   S_t.         .
 *   <->.         .
 *      t         .
 *  |---+---------|-------------|-----...
 *         i            i+1
 *
 * The sum of (e_1 + e_2) captures the depositor's total accumulated Coll gain, handling the case where their
 * deposit spanned one scale change. We only care about gains across one scale change, since the compounded
 * deposit is defined as being 0 once it has spanned more than one scale change.
 *
 *
 * --- UPDATING P WHEN A LIQUIDATION OCCURS ---
 *
 * Please see the implementation spec in the proof document, which closely follows on from the compounded deposit / Coll gain derivations:
 * https://github.com/liquity/liquity/blob/master/papers/Scalable_Reward_Distribution_with_Compounding_Stakes.pdf
 *
 *
 */
contract StabilityPool is LiquityBase, Ownable, IStabilityPool, IStabilityPoolEvents {
    using SafeERC20 for IERC20;

    string public constant NAME = "StabilityPool";

    IERC20 public immutable coll;
    IBorrowerOperations public borrowerOperations;
    ITroveManager public troveManager;
    IBoldToken public boldToken;
    // Needed to check if there are pending liquidations
    ISortedTroves public sortedTroves;

    uint256 internal collBalance; // deposited ether tracker

    // Tracker for Bold held in the pool. Changes when users deposit/withdraw, and when Trove debt is offset.
    uint256 internal totalBoldDeposits;

    // Total remaining Bold yield gains (from Trove interest mints) held by SP, and not yet paid out to depositors
    // TODO: from the contract's perspective, this is a write-only variable. It is only ever read in tests, so it would
    // be better to keep it outside the core contract.
    uint256 internal yieldGainsOwed;

    // --- Data structures ---

    struct Deposit {
        uint256 initialValue;
    }

    struct Snapshots {
        uint256 S; // Coll reward sum liqs
        uint256 P;
        uint256 B; // Bold reward sum from minted interest
        uint128 scale;
        uint128 epoch;
    }

    mapping(address => Deposit) public deposits; // depositor address -> Deposit struct
    mapping(address => Snapshots) public depositSnapshots; // depositor address -> snapshots struct
    mapping(address => uint256) public stashedColl;

    /*  Product 'P': Running product by which to multiply an initial deposit, in order to find the current compounded deposit,
    * after a series of liquidations have occurred, each of which cancel some Bold debt with the deposit.
    *
    * During its lifetime, a deposit's value evolves from d_t to d_t * P / P_t , where P_t
    * is the snapshot of P taken at the instant the deposit was made. 18-digit decimal.
    */
    uint256 public P = DECIMAL_PRECISION;

    uint256 public constant SCALE_FACTOR = 1e9;

    // Each time the scale of P shifts by SCALE_FACTOR, the scale is incremented by 1
    uint128 public currentScale;

    // With each offset that fully empties the Pool, the epoch is incremented by 1
    uint128 public currentEpoch;

    /* Coll Gain sum 'S': During its lifetime, each deposit d_t earns an Coll gain of ( d_t * [S - S_t] )/P_t, where S_t
    * is the depositor's snapshot of S taken at the time t when the deposit was made.
    *
    * The 'S' sums are stored in a nested mapping (epoch => scale => sum):
    *
    * - The inner mapping records the sum S at different scales
    * - The outer mapping records the (scale => sum) mappings, for different epochs.
    */
    mapping(uint128 => mapping(uint128 => uint256)) public epochToScaleToS;
    mapping(uint128 => mapping(uint128 => uint256)) public epochToScaleToB;

    // Error trackers for the error correction in the offset calculation
    uint256 public lastCollError_Offset;
    uint256 public lastBoldLossError_Offset;

    // Error tracker fror the error correction in the BOLD reward calculation
    uint256 public lastYieldError;

    // --- Events ---

    event BorrowerOperationsAddressChanged(address _newBorrowerOperationsAddress);
    event TroveManagerAddressChanged(address _newTroveManagerAddress);
    event ActivePoolAddressChanged(address _newActivePoolAddress);
    event DefaultPoolAddressChanged(address _newDefaultPoolAddress);
    event BoldTokenAddressChanged(address _newBoldTokenAddress);
    event SortedTrovesAddressChanged(address _newSortedTrovesAddress);
    event PriceFeedAddressChanged(address _newPriceFeedAddress);

    constructor(address _collAddress) {
        coll = IERC20(_collAddress);
    }

    // --- Contract setters ---

    function setAddresses(
        address _borrowerOperationsAddress,
        address _troveManagerAddress,
        address _activePoolAddress,
        address _boldTokenAddress,
        address _sortedTrovesAddress,
        address _priceFeedAddress
    ) external override onlyOwner {

        borrowerOperations = IBorrowerOperations(_borrowerOperationsAddress);
        troveManager = ITroveManager(_troveManagerAddress);
        activePool = IActivePool(_activePoolAddress);
        boldToken = IBoldToken(_boldTokenAddress);
        sortedTroves = ISortedTroves(_sortedTrovesAddress);
        priceFeed = IPriceFeed(_priceFeedAddress);

        emit BorrowerOperationsAddressChanged(_borrowerOperationsAddress);
        emit TroveManagerAddressChanged(_troveManagerAddress);
        emit ActivePoolAddressChanged(_activePoolAddress);
        emit BoldTokenAddressChanged(_boldTokenAddress);
        emit SortedTrovesAddressChanged(_sortedTrovesAddress);
        emit PriceFeedAddressChanged(_priceFeedAddress);

        // Allow funds movements between Liquity contracts
        coll.approve(_borrowerOperationsAddress, type(uint256).max);

        _renounceOwnership();
    }

    // --- Getters for public variables. Required by IPool interface ---

    function getCollBalance() external view override returns (uint256) {
        return collBalance;
    }

    function getTotalBoldDeposits() external view override returns (uint256) {
        return totalBoldDeposits;
    }

    function getYieldGainsOwed() external view override returns (uint256) {
        return yieldGainsOwed;
    }

    // --- External Depositor Functions ---

    /*  provideToSP():
    * - Calculates depositor's Coll gain
    * - Calculates the compounded deposit
    * - Increases deposit, and takes new snapshots of accumulators P and S
    * - Sends depositor's accumulated Coll gains to depositor
    */
    function provideToSP(uint256 _topUp, bool _doClaim) external override {
        _requireNonZeroAmount(_topUp);

        activePool.mintAggInterest();

        uint256 initialDeposit = deposits[msg.sender].initialValue;

        uint256 currentCollGain = getDepositorCollGain(msg.sender);
        uint256 currentYieldGain = getDepositorYieldGain(msg.sender);
        uint256 compoundedBoldDeposit = getCompoundedBoldDeposit(msg.sender);
        (uint256 keptYieldGain, uint256 yieldGainToSend) = _getYieldToKeepOrSend(currentYieldGain, _doClaim);
        uint256 newDeposit = compoundedBoldDeposit + _topUp + keptYieldGain;
        (uint256 newStashedColl, uint256 collToSend) = _getNewStashedCollAndCollToSend(msg.sender, currentCollGain, _doClaim);

        emit DepositOperation(
            msg.sender,
            Operation.provideToSP,
            initialDeposit - compoundedBoldDeposit,
            int256(_topUp),
            currentYieldGain,
            yieldGainToSend,
            currentCollGain,
            collToSend
        );

        _updateDepositAndSnapshots(msg.sender, newDeposit, newStashedColl);
        boldToken.sendToPool(msg.sender, address(this), _topUp);
        _updateTotalBoldDeposits(_topUp + keptYieldGain, 0);
        _decreaseYieldGainsOwed(currentYieldGain);
        _sendBoldtoDepositor(msg.sender, yieldGainToSend);
<<<<<<< HEAD
        _sendCollGainToDepositor(collToSend);

        // TODO: these assertions should be in a handler contract
        assert(getDepositorCollGain(msg.sender) == 0);
        assert(getDepositorYieldGain(msg.sender) == 0);
=======
        _sendETHGainToDepositor(ETHToSend);
>>>>>>> e4164213
    }

    function _getYieldToKeepOrSend(uint256 _currentYieldGain, bool _doClaim) internal pure returns (uint256, uint256) {
        uint256 yieldToKeep;
        uint256 yieldToSend;

        if (_doClaim) {
            yieldToKeep = 0;
            yieldToSend = _currentYieldGain;
        } else {
            yieldToKeep = _currentYieldGain;
            yieldToSend = 0;
        }

        return (yieldToKeep, yieldToSend);
    }

    /*  withdrawFromSP():
    * - Calculates depositor's Coll gain
    * - Calculates the compounded deposit
    * - Sends the requested BOLD withdrawal to depositor
    * - (If _amount > userDeposit, the user withdraws all of their compounded deposit)
    * - Decreases deposit by withdrawn amount and takes new snapshots of accumulators P and S
    */
    function withdrawFromSP(uint256 _amount, bool _doClaim) external override {
        // TODO: if (_amount !=0) {_requireNoUnderCollateralizedTroves();}

        uint256 initialDeposit = deposits[msg.sender].initialValue;
        _requireUserHasDeposit(initialDeposit);

        activePool.mintAggInterest();

        uint256 currentCollGain = getDepositorCollGain(msg.sender);
        uint256 currentYieldGain = getDepositorYieldGain(msg.sender);
        uint256 compoundedBoldDeposit = getCompoundedBoldDeposit(msg.sender);
        uint256 boldToWithdraw = LiquityMath._min(_amount, compoundedBoldDeposit);
        (uint256 keptYieldGain, uint256 yieldGainToSend) = _getYieldToKeepOrSend(currentYieldGain, _doClaim);
        uint256 newDeposit = compoundedBoldDeposit - boldToWithdraw + keptYieldGain;
        (uint256 newStashedColl, uint256 collToSend) = _getNewStashedCollAndCollToSend(msg.sender, currentCollGain, _doClaim);

        emit DepositOperation(
            msg.sender,
            Operation.withdrawFromSP,
            initialDeposit - compoundedBoldDeposit,
            -int256(boldToWithdraw),
            currentYieldGain,
            yieldGainToSend,
            currentCollGain,
            collToSend
        );

        _updateDepositAndSnapshots(msg.sender, newDeposit, newStashedColl);
        _decreaseYieldGainsOwed(currentYieldGain);
        _updateTotalBoldDeposits(keptYieldGain, boldToWithdraw);
        _sendBoldtoDepositor(msg.sender, boldToWithdraw + yieldGainToSend);
<<<<<<< HEAD
        _sendCollGainToDepositor(collToSend);

        // TODO: these assertions should be in a handler contract
        assert(getDepositorCollGain(msg.sender) == 0);
        assert(getDepositorYieldGain(msg.sender) == 0);
=======
        _sendETHGainToDepositor(ETHToSend);
>>>>>>> e4164213
    }

    function _getNewStashedCollAndCollToSend(address _depositor, uint256 _currentCollGain, bool _doClaim)
        internal
        view
        returns (uint256 newStashedColl, uint256 collToSend)
    {
        if (_doClaim) {
            newStashedColl = 0;
            collToSend = stashedColl[_depositor] + _currentCollGain;
        } else {
            newStashedColl = stashedColl[_depositor] + _currentCollGain;
            collToSend = 0;
        }
    }

    // This function is only needed in the case a user has no deposit but still has remaining stashed Coll gains.
    function claimAllCollGains() external {
        _requireUserHasNoDeposit(msg.sender);

<<<<<<< HEAD
        // TODO: these assertions should be in a handler contract
        assert(getDepositorCollGain(msg.sender) == 0);
        assert(getDepositorYieldGain(msg.sender) == 0);

=======
>>>>>>> e4164213
        activePool.mintAggInterest();

        uint256 collToSend = stashedColl[msg.sender];
        stashedColl[msg.sender] = 0;

        emit DepositOperation(msg.sender, Operation.claimAllCollGains, 0, 0, 0, 0, 0, collToSend);
        emit DepositUpdated(msg.sender, 0, 0, 0, 0, 0, 0, 0);

<<<<<<< HEAD
        _sendCollGainToDepositor(collToSend);

        // TODO: these assertions should be in a handler contract
        assert(getDepositorCollGain(msg.sender) == 0);
        assert(getDepositorYieldGain(msg.sender) == 0);
=======
        _sendETHGainToDepositor(ETHToSend);
>>>>>>> e4164213
    }

    // --- BOLD reward functions ---

    function triggerBoldRewards(uint256 _boldYield) external {
        _requireCallerIsActivePool();

        uint256 totalBoldDepositsCached = totalBoldDeposits; // cached to save an SLOAD
        /*
        * When total deposits is 0, B is not updated. In this case, the BOLD issued can not be obtained by later
        * depositors - it is missed out on, and remains in the balance of the SP.
        *
        */
        if (totalBoldDepositsCached == 0 || _boldYield == 0) {
            return;
        }

        yieldGainsOwed += _boldYield;

        uint256 yieldPerUnitStaked = _computeYieldPerUnitStaked(_boldYield, totalBoldDepositsCached);

        uint256 marginalYieldGain = yieldPerUnitStaked * P;
        epochToScaleToB[currentEpoch][currentScale] = epochToScaleToB[currentEpoch][currentScale] + marginalYieldGain;

        emit B_Updated(epochToScaleToB[currentEpoch][currentScale], currentEpoch, currentScale);
    }

    function _computeYieldPerUnitStaked(uint256 _yield, uint256 _totalBoldDeposits) internal returns (uint256) {
        /*
        * Calculate the BOLD-per-unit staked.  Division uses a "feedback" error correction, to keep the
        * cumulative error low in the running total B:
        *
        * 1) Form a numerator which compensates for the floor division error that occurred the last time this
        * function was called.
        * 2) Calculate "per-unit-staked" ratio.
        * 3) Multiply the ratio back by its denominator, to reveal the current floor division error.
        * 4) Store this error for use in the next correction when this function is called.
        * 5) Note: static analysis tools complain about this "division before multiplication", however, it is intended.
        */
        uint256 yieldNumerator = _yield * DECIMAL_PRECISION + lastYieldError;

        uint256 yieldPerUnitStaked = yieldNumerator / _totalBoldDeposits;
        lastYieldError = yieldNumerator - yieldPerUnitStaked * _totalBoldDeposits;

        return yieldPerUnitStaked;
    }

    // --- Liquidation functions ---

    /*
    * Cancels out the specified debt against the Bold contained in the Stability Pool (as far as possible)
    * and transfers the Trove's Coll collateral from ActivePool to StabilityPool.
    * Only called by liquidation functions in the TroveManager.
    */
    function offset(uint256 _debtToOffset, uint256 _collToAdd) external override {
        _requireCallerIsTroveManager();
        uint256 totalBold = totalBoldDeposits; // cached to save an SLOAD
        if (totalBold == 0 || _debtToOffset == 0) return;

        (uint256 collGainPerUnitStaked, uint256 boldLossPerUnitStaked) =
            _computeCollRewardsPerUnitStaked(_collToAdd, _debtToOffset, totalBold);

        _updateCollRewardSumAndProduct(collGainPerUnitStaked, boldLossPerUnitStaked); // updates S and P

        _moveOffsetCollAndDebt(_collToAdd, _debtToOffset);
    }

    // --- Offset helper functions ---

    function _computeCollRewardsPerUnitStaked(uint256 _collToAdd, uint256 _debtToOffset, uint256 _totalBoldDeposits)
        internal
        returns (uint256 collGainPerUnitStaked, uint256 boldLossPerUnitStaked)
    {
        /*
        * Compute the Bold and Coll rewards. Uses a "feedback" error correction, to keep
        * the cumulative error in the P and S state variables low:
        *
        * 1) Form numerators which compensate for the floor division errors that occurred the last time this
        * function was called.
        * 2) Calculate "per-unit-staked" ratios.
        * 3) Multiply each ratio back by its denominator, to reveal the current floor division error.
        * 4) Store these errors for use in the next correction when this function is called.
        * 5) Note: static analysis tools complain about this "division before multiplication", however, it is intended.
        */
        uint256 collNumerator = _collToAdd * DECIMAL_PRECISION + lastCollError_Offset;

        assert(_debtToOffset <= _totalBoldDeposits);
        if (_debtToOffset == _totalBoldDeposits) {
            boldLossPerUnitStaked = DECIMAL_PRECISION; // When the Pool depletes to 0, so does each deposit
            lastBoldLossError_Offset = 0;
        } else {
            uint256 boldLossNumerator = _debtToOffset * DECIMAL_PRECISION - lastBoldLossError_Offset;
            /*
            * Add 1 to make error in quotient positive. We want "slightly too much" Bold loss,
            * which ensures the error in any given compoundedBoldDeposit favors the Stability Pool.
            */
            boldLossPerUnitStaked = boldLossNumerator / _totalBoldDeposits + 1;
            lastBoldLossError_Offset = boldLossPerUnitStaked * _totalBoldDeposits - boldLossNumerator;
        }

        collGainPerUnitStaked = collNumerator / _totalBoldDeposits;
        lastCollError_Offset = collNumerator - collGainPerUnitStaked * _totalBoldDeposits;

        return (collGainPerUnitStaked, boldLossPerUnitStaked);
    }

    // Update the Stability Pool reward sum S and product P
    function _updateCollRewardSumAndProduct(uint256 _collGainPerUnitStaked, uint256 _boldLossPerUnitStaked) internal {
        uint256 currentP = P;
        uint256 newP;

        assert(_boldLossPerUnitStaked <= DECIMAL_PRECISION);
        /*
        * The newProductFactor is the factor by which to change all deposits, due to the depletion of Stability Pool Bold in the liquidation.
        * We make the product factor 0 if there was a pool-emptying. Otherwise, it is (1 - boldLossPerUnitStaked)
        */
        uint256 newProductFactor = uint256(DECIMAL_PRECISION) - _boldLossPerUnitStaked;

        uint128 currentScaleCached = currentScale;
        uint128 currentEpochCached = currentEpoch;
        uint256 currentS = epochToScaleToS[currentEpochCached][currentScaleCached];

        /*
        * Calculate the new S first, before we update P.
        * The Coll gain for any given depositor from a liquidation depends on the value of their deposit
        * (and the value of totalDeposits) prior to the Stability being depleted by the debt in the liquidation.
        *
        * Since S corresponds to Coll gain, and P to deposit loss, we update S first.
        */
        uint256 marginalCollGain = _collGainPerUnitStaked * currentP;
        uint256 newS = currentS + marginalCollGain;
        epochToScaleToS[currentEpochCached][currentScaleCached] = newS;
        emit S_Updated(newS, currentEpochCached, currentScaleCached);

        // If the Stability Pool was emptied, increment the epoch, and reset the scale and product P
        if (newProductFactor == 0) {
            currentEpoch = currentEpochCached + 1;
            emit EpochUpdated(currentEpoch);
            currentScale = 0;
            emit ScaleUpdated(currentScale);
            newP = DECIMAL_PRECISION;

            // If multiplying P by a non-zero product factor would reduce P below the scale boundary, increment the scale
        } else if (currentP * newProductFactor / DECIMAL_PRECISION < SCALE_FACTOR) {
            newP = currentP * newProductFactor * SCALE_FACTOR / DECIMAL_PRECISION;
            currentScale = currentScaleCached + 1;

            // Increment the scale again if it's still below the boundary. This ensures the invariant P >= 1e9 holds and addresses this issue
            // from Liquity v1: https://github.com/liquity/dev/security/advisories/GHSA-m9f3-hrx8-x2g3
            if (newP < SCALE_FACTOR) {
                newP *= SCALE_FACTOR;
                currentScale = currentScaleCached + 2;
            }

            emit ScaleUpdated(currentScale);
            // If there's no scale change and no pool-emptying, just do a standard multiplication
        } else {
            newP = currentP * newProductFactor / DECIMAL_PRECISION;
        }

        assert(newP > 0);
        P = newP;

        emit P_Updated(newP);
    }

    function _moveOffsetCollAndDebt(uint256 _collToAdd, uint256 _debtToOffset) internal {
        IActivePool activePoolCached = activePool;

        // Cancel the liquidated Bold debt with the Bold in the stability pool
        _updateTotalBoldDeposits(0, _debtToOffset);

        // Burn the debt that was successfully offset
        boldToken.burn(address(this), _debtToOffset);

        // Update internal Coll balance tracker
        uint256 newCollBalance = collBalance + _collToAdd;
        collBalance = newCollBalance;

        // Pull Coll from Active Pool
        activePoolCached.sendColl(address(this), _collToAdd);

        emit StabilityPoolCollBalanceUpdated(newCollBalance);
    }

    function _updateTotalBoldDeposits(uint256 _depositIncrease, uint256 _depositDecrease) internal {
        if (_depositIncrease == 0 && _depositDecrease == 0) return;
        uint256 newTotalBoldDeposits = totalBoldDeposits + _depositIncrease - _depositDecrease;
        totalBoldDeposits = newTotalBoldDeposits;
        emit StabilityPoolBoldBalanceUpdated(newTotalBoldDeposits);
    }

    function _decreaseYieldGainsOwed(uint256 _amount) internal {
        if (_amount == 0) return;
        uint256 newYieldGainsOwed = yieldGainsOwed - _amount;
        yieldGainsOwed = newYieldGainsOwed;
    }

    // --- Reward calculator functions for depositor ---

    /* Calculates the Coll gain earned by the deposit since its last snapshots were taken.
    * Given by the formula:  E = d0 * (S - S(0))/P(0)
    * where S(0) and P(0) are the depositor's snapshots of the sum S and product P, respectively.
    * d0 is the last recorded deposit value.
    */
    function getDepositorCollGain(address _depositor) public view override returns (uint256) {
        uint256 initialDeposit = deposits[_depositor].initialValue;

        if (initialDeposit == 0) return 0;

        Snapshots memory snapshots = depositSnapshots[_depositor];

        uint256 collGain = _getCollGainFromSnapshots(initialDeposit, snapshots);
        return collGain;
    }

    function getDepositorYieldGain(address _depositor) public view override returns (uint256) {
        uint256 initialDeposit = deposits[_depositor].initialValue;

        if (initialDeposit == 0) return 0;

        Snapshots memory snapshots = depositSnapshots[_depositor];

        uint256 yieldGain = _getYieldGainFromSnapshots(initialDeposit, snapshots);
        return yieldGain;
    }

<<<<<<< HEAD
    function _getCollGainFromSnapshots(uint256 initialDeposit, Snapshots memory snapshots)
=======
    function getDepositorYieldGainWithPending(address _depositor) external view override returns (uint256) {
        uint256 initialDeposit = deposits[_depositor].initialValue;

        if (initialDeposit == 0) return 0;

        Snapshots memory snapshots = depositSnapshots[_depositor];

        uint256 pendingSPYield = activePool.calcPendingSPYield();
        uint256 firstPortionPending;
        uint256 secondPortionPending;

        if (pendingSPYield > 0 && snapshots.epoch == currentEpoch) {
            uint256 yieldNumerator = pendingSPYield * DECIMAL_PRECISION + lastYieldError;
            uint256 yieldPerUnitStaked = yieldNumerator / totalBoldDeposits;
            uint256 marginalYieldGain = yieldPerUnitStaked * P;

            if (currentScale == snapshots.scale) firstPortionPending = marginalYieldGain;
            else if (currentScale == snapshots.scale + 1) secondPortionPending = marginalYieldGain;
        }

        uint256 firstPortion = epochToScaleToB[snapshots.epoch][snapshots.scale] + firstPortionPending - snapshots.B;
        uint256 secondPortion =
            (epochToScaleToB[snapshots.epoch][snapshots.scale + 1] + secondPortionPending) / SCALE_FACTOR;

        return initialDeposit * (firstPortion + secondPortion) / snapshots.P / DECIMAL_PRECISION;
    }

    function _getETHGainFromSnapshots(uint256 initialDeposit, Snapshots memory snapshots)
>>>>>>> e4164213
        internal
        view
        returns (uint256)
    {
        /*
        * Grab the sum 'S' from the epoch at which the stake was made. The Coll gain may span up to one scale change.
        * If it does, the second portion of the Coll gain is scaled by 1e9.
        * If the gain spans no scale change, the second portion will be 0.
        */
        uint128 epochSnapshot = snapshots.epoch;
        uint128 scaleSnapshot = snapshots.scale;
        uint256 S_Snapshot = snapshots.S;
        uint256 P_Snapshot = snapshots.P;

        uint256 firstPortion = epochToScaleToS[epochSnapshot][scaleSnapshot] - S_Snapshot;
        uint256 secondPortion = epochToScaleToS[epochSnapshot][scaleSnapshot + 1] / SCALE_FACTOR;

        uint256 collGain = initialDeposit * (firstPortion + secondPortion) / P_Snapshot / DECIMAL_PRECISION;

        return collGain;
    }

    function _getYieldGainFromSnapshots(uint256 initialDeposit, Snapshots memory snapshots)
        internal
        view
        returns (uint256)
    {
        /*
        * Grab the sum 'B' from the epoch at which the stake was made. The Bold gain may span up to one scale change.
        * If it does, the second portion of the Bold gain is scaled by 1e9.
        * If the gain spans no scale change, the second portion will be 0.
        */
        uint128 epochSnapshot = snapshots.epoch;
        uint128 scaleSnapshot = snapshots.scale;
        uint256 B_Snapshot = snapshots.B;
        uint256 P_Snapshot = snapshots.P;

        uint256 firstPortion = epochToScaleToB[epochSnapshot][scaleSnapshot] - B_Snapshot;
        uint256 secondPortion = epochToScaleToB[epochSnapshot][scaleSnapshot + 1] / SCALE_FACTOR;

        uint256 yieldGain = initialDeposit * (firstPortion + secondPortion) / P_Snapshot / DECIMAL_PRECISION;

        return yieldGain;
    }

    // --- Compounded deposit ---

    /*
    * Return the user's compounded deposit. Given by the formula:  d = d0 * P/P(0)
    * where P(0) is the depositor's snapshot of the product P, taken when they last updated their deposit.
    */
    function getCompoundedBoldDeposit(address _depositor) public view override returns (uint256) {
        uint256 initialDeposit = deposits[_depositor].initialValue;
        if (initialDeposit == 0) return 0;

        Snapshots memory snapshots = depositSnapshots[_depositor];

        uint256 compoundedDeposit = _getCompoundedStakeFromSnapshots(initialDeposit, snapshots);
        return compoundedDeposit;
    }

    // Internal function, used to calculcate compounded deposits and compounded front end stakes.
    function _getCompoundedStakeFromSnapshots(uint256 initialStake, Snapshots memory snapshots)
        internal
        view
        returns (uint256)
    {
        uint256 snapshot_P = snapshots.P;
        uint128 scaleSnapshot = snapshots.scale;
        uint128 epochSnapshot = snapshots.epoch;

        // If stake was made before a pool-emptying event, then it has been fully cancelled with debt -- so, return 0
        if (epochSnapshot < currentEpoch) return 0;

        uint256 compoundedStake;
        uint128 scaleDiff = currentScale - scaleSnapshot;

        /* Compute the compounded stake. If a scale change in P was made during the stake's lifetime,
        * account for it. If more than one scale change was made, then the stake has decreased by a factor of
        * at least 1e-9 -- so return 0.
        */
        if (scaleDiff == 0) {
            compoundedStake = initialStake * P / snapshot_P;
        } else if (scaleDiff == 1) {
            compoundedStake = initialStake * P / snapshot_P / SCALE_FACTOR;
        } else {
            // if scaleDiff >= 2
            compoundedStake = 0;
        }

        /*
        * If compounded deposit is less than a billionth of the initial deposit, return 0.
        *
        * NOTE: originally, this line was in place to stop rounding errors making the deposit too large. However, the error
        * corrections should ensure the error in P "favors the Pool", i.e. any given compounded deposit should slightly less
        * than it's theoretical value.
        *
        * Thus it's unclear whether this line is still really needed.
        */
        if (compoundedStake < initialStake / 1e9) return 0;

        return compoundedStake;
    }

    // --- Sender functions for Bold deposit and Coll gains ---

    function _sendCollGainToDepositor(uint256 _collAmount) internal {
        if (_collAmount == 0) return;

        uint256 newCollBalance = collBalance - _collAmount;
        collBalance = newCollBalance;
        emit StabilityPoolCollBalanceUpdated(newCollBalance);
        emit EtherSent(msg.sender, _collAmount);
        coll.safeTransfer(msg.sender, _collAmount);
    }

    // Send Bold to user and decrease Bold in Pool
    function _sendBoldtoDepositor(address _depositor, uint256 _boldToSend) internal {
        if (_boldToSend == 0) return;
        boldToken.returnFromPool(address(this), _depositor, _boldToSend);
    }

    // --- Stability Pool Deposit Functionality ---

    function _updateDepositAndSnapshots(address _depositor, uint256 _newDeposit, uint256 _newStashedColl) internal {
        deposits[_depositor].initialValue = _newDeposit;
        stashedColl[_depositor] = _newStashedColl;

        if (_newDeposit == 0) {
            delete depositSnapshots[_depositor];
            emit DepositUpdated(_depositor, 0, _newStashedColl, 0, 0, 0, 0, 0);
            return;
        }

        uint128 currentScaleCached = currentScale;
        uint128 currentEpochCached = currentEpoch;
        uint256 currentP = P;

        // Get S for the current epoch and current scale
        uint256 currentS = epochToScaleToS[currentEpochCached][currentScaleCached];
        uint256 currentB = epochToScaleToB[currentEpochCached][currentScaleCached];

        // Record new snapshots of the latest running product P and sum S for the depositor
        depositSnapshots[_depositor].P = currentP;
        depositSnapshots[_depositor].S = currentS;
        depositSnapshots[_depositor].B = currentB;
        depositSnapshots[_depositor].scale = currentScaleCached;
        depositSnapshots[_depositor].epoch = currentEpochCached;

        emit DepositUpdated(
            _depositor,
            _newDeposit,
            _newStashedColl,
            currentP,
            currentS,
            currentB,
            currentScaleCached,
            currentEpochCached
        );
    }

    // --- 'require' functions ---

    function _requireCallerIsActivePool() internal view {
        require(msg.sender == address(activePool), "StabilityPool: Caller is not ActivePool");
    }

    function _requireCallerIsTroveManager() internal view {
        require(msg.sender == address(troveManager), "StabilityPool: Caller is not TroveManager");
    }

    /* TODO
    function _requireNoUnderCollateralizedTroves() internal {
        uint price = priceFeed.fetchPrice();
        uint256 lowestTroveId = sortedTroves.getLast();
        uint ICR = troveManager.getCurrentICR(lowestTrove, price);
        require(ICR >= MCR, "StabilityPool: Cannot withdraw while there are troves with ICR < MCR");
    }
    */

    function _requireUserHasDeposit(uint256 _initialDeposit) internal pure {
        require(_initialDeposit > 0, "StabilityPool: User must have a non-zero deposit");
    }

    function _requireUserHasNoDeposit(address _address) internal view {
        uint256 initialDeposit = deposits[_address].initialValue;
        require(initialDeposit == 0, "StabilityPool: User must have no deposit");
    }

    function _requireNonZeroAmount(uint256 _amount) internal pure {
        require(_amount > 0, "StabilityPool: Amount must be non-zero");
    }

    function _requireValidKickbackRate(uint256 _kickbackRate) internal pure {
        require(_kickbackRate <= DECIMAL_PRECISION, "StabilityPool: Kickback rate must be in range [0,1]");
    }
}<|MERGE_RESOLUTION|>--- conflicted
+++ resolved
@@ -301,15 +301,7 @@
         _updateTotalBoldDeposits(_topUp + keptYieldGain, 0);
         _decreaseYieldGainsOwed(currentYieldGain);
         _sendBoldtoDepositor(msg.sender, yieldGainToSend);
-<<<<<<< HEAD
         _sendCollGainToDepositor(collToSend);
-
-        // TODO: these assertions should be in a handler contract
-        assert(getDepositorCollGain(msg.sender) == 0);
-        assert(getDepositorYieldGain(msg.sender) == 0);
-=======
-        _sendETHGainToDepositor(ETHToSend);
->>>>>>> e4164213
     }
 
     function _getYieldToKeepOrSend(uint256 _currentYieldGain, bool _doClaim) internal pure returns (uint256, uint256) {
@@ -365,15 +357,7 @@
         _decreaseYieldGainsOwed(currentYieldGain);
         _updateTotalBoldDeposits(keptYieldGain, boldToWithdraw);
         _sendBoldtoDepositor(msg.sender, boldToWithdraw + yieldGainToSend);
-<<<<<<< HEAD
         _sendCollGainToDepositor(collToSend);
-
-        // TODO: these assertions should be in a handler contract
-        assert(getDepositorCollGain(msg.sender) == 0);
-        assert(getDepositorYieldGain(msg.sender) == 0);
-=======
-        _sendETHGainToDepositor(ETHToSend);
->>>>>>> e4164213
     }
 
     function _getNewStashedCollAndCollToSend(address _depositor, uint256 _currentCollGain, bool _doClaim)
@@ -394,13 +378,6 @@
     function claimAllCollGains() external {
         _requireUserHasNoDeposit(msg.sender);
 
-<<<<<<< HEAD
-        // TODO: these assertions should be in a handler contract
-        assert(getDepositorCollGain(msg.sender) == 0);
-        assert(getDepositorYieldGain(msg.sender) == 0);
-
-=======
->>>>>>> e4164213
         activePool.mintAggInterest();
 
         uint256 collToSend = stashedColl[msg.sender];
@@ -409,15 +386,7 @@
         emit DepositOperation(msg.sender, Operation.claimAllCollGains, 0, 0, 0, 0, 0, collToSend);
         emit DepositUpdated(msg.sender, 0, 0, 0, 0, 0, 0, 0);
 
-<<<<<<< HEAD
         _sendCollGainToDepositor(collToSend);
-
-        // TODO: these assertions should be in a handler contract
-        assert(getDepositorCollGain(msg.sender) == 0);
-        assert(getDepositorYieldGain(msg.sender) == 0);
-=======
-        _sendETHGainToDepositor(ETHToSend);
->>>>>>> e4164213
     }
 
     // --- BOLD reward functions ---
@@ -645,9 +614,6 @@
         return yieldGain;
     }
 
-<<<<<<< HEAD
-    function _getCollGainFromSnapshots(uint256 initialDeposit, Snapshots memory snapshots)
-=======
     function getDepositorYieldGainWithPending(address _depositor) external view override returns (uint256) {
         uint256 initialDeposit = deposits[_depositor].initialValue;
 
@@ -676,7 +642,6 @@
     }
 
     function _getETHGainFromSnapshots(uint256 initialDeposit, Snapshots memory snapshots)
->>>>>>> e4164213
         internal
         view
         returns (uint256)
