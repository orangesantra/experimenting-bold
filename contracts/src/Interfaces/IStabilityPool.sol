// SPDX-License-Identifier: MIT

pragma solidity 0.8.18;

import "./IActivePool.sol";
import "./ILiquityBase.sol";
import "./IBorrowerOperations.sol";
import "./IBoldToken.sol";
import "./ITroveManager.sol";

/*
 * The Stability Pool holds Bold tokens deposited by Stability Pool depositors.
 *
 * When a trove is liquidated, then depending on system conditions, some of its Bold debt gets offset with
 * Bold in the Stability Pool:  that is, the offset debt evaporates, and an equal amount of Bold tokens in the Stability Pool is burned.
 *
 * Thus, a liquidation causes each depositor to receive a Bold loss, in proportion to their deposit as a share of total deposits.
 * They also receive an ETH gain, as the ETH collateral of the liquidated trove is distributed among Stability depositors,
 * in the same proportion.
 *
 * When a liquidation occurs, it depletes every deposit by the same fraction: for example, a liquidation that depletes 40%
 * of the total Bold in the Stability Pool, depletes 40% of each deposit.
 *
 * A deposit that has experienced a series of liquidations is termed a "compounded deposit": each liquidation depletes the deposit,
 * multiplying it by some factor in range ]0,1[
 *
 * Please see the implementation spec in the proof document, which closely follows on from the compounded deposit / ETH gain derivations:
 * https://github.com/liquity/liquity/blob/master/papers/Scalable_Reward_Distribution_with_Compounding_Stakes.pdf
 *
*/
interface IStabilityPool is ILiquityBase {
    function borrowerOperations() external view returns (IBorrowerOperations);
    function boldToken() external view returns (IBoldToken);
    function troveManager() external view returns (ITroveManager);

    /*
     * Called only once on init, to set addresses of other Liquity contracts
     * Callable only by owner, renounces ownership at the end
     */
    function setAddresses(
        address _borrowerOperationsAddress,
        address _troveManagerAddress,
        address _activePoolAddress,
        address _boldTokenAddress,
        address _sortedTrovesAddress,
        address _priceFeedAddress
    ) external;

    /*  provideToSP():
    * - Calculates depositor's ETH gain
    * - Calculates the compounded deposit
    * - Increases deposit, and takes new snapshots of accumulators P and S
    * - Sends depositor's accumulated ETH gains to depositor
    */
    function provideToSP(uint256 _amount, bool _doClaim) external;

    /*  withdrawFromSP():
    * - Calculates depositor's ETH gain
    * - Calculates the compounded deposit
    * - Sends the requested BOLD withdrawal to depositor 
    * - (If _amount > userDeposit, the user withdraws all of their compounded deposit)
    * - Decreases deposit by withdrawn amount and takes new snapshots of accumulators P and S
    */
    function withdrawFromSP(uint256 _amount, bool doClaim) external;

<<<<<<< HEAD
    /* withdrawETHGainToTrove():
    * - Transfers the depositor's entire ETH gain from the Stability Pool to the caller's trove
    * - Leaves their compounded deposit in the Stability Pool
    * - Takes new snapshots of accumulators P and S 
    */
    function withdrawETHGainToTrove(uint256 _troveId) external;

    function claimAllETHGains() external;

=======
>>>>>>> 9deb05a5
    /*
     * Initial checks:
     * - Caller is TroveManager
     * ---
     * Cancels out the specified debt against the Bold contained in the Stability Pool (as far as possible)
     * and transfers the Trove's ETH collateral from ActivePool to StabilityPool.
     * Only called by liquidation functions in the TroveManager.
     */
    function offset(uint256 _debt, uint256 _coll) external;

    function stashedETH(address _depositor) external view returns (uint256);

    /*
     * Returns the total amount of ETH held by the pool, accounted in an internal variable instead of `balance`,
     * to exclude edge cases like ETH received from a self-destruct.
     */
    function getETHBalance() external view returns (uint256);

    /*
     * Returns Bold held in the pool. Changes when users deposit/withdraw, and when Trove debt is offset.
     */
    function getTotalBoldDeposits() external view returns (uint256);

    /*
     * Calculates the ETH gain earned by the deposit since its last snapshots were taken.
     */
    function getDepositorETHGain(address _depositor) external view returns (uint256);

    /*
     * Return the user's compounded deposit.
     */
    function getCompoundedBoldDeposit(address _depositor) external view returns (uint256);

    /*
     * Only callable by Active Pool, it pulls ETH and accounts for ETH received
     */
    function receiveETH(uint256 _amount) external;
}<|MERGE_RESOLUTION|>--- conflicted
+++ resolved
@@ -57,24 +57,14 @@
     /*  withdrawFromSP():
     * - Calculates depositor's ETH gain
     * - Calculates the compounded deposit
-    * - Sends the requested BOLD withdrawal to depositor 
+    * - Sends the requested BOLD withdrawal to depositor
     * - (If _amount > userDeposit, the user withdraws all of their compounded deposit)
     * - Decreases deposit by withdrawn amount and takes new snapshots of accumulators P and S
     */
     function withdrawFromSP(uint256 _amount, bool doClaim) external;
 
-<<<<<<< HEAD
-    /* withdrawETHGainToTrove():
-    * - Transfers the depositor's entire ETH gain from the Stability Pool to the caller's trove
-    * - Leaves their compounded deposit in the Stability Pool
-    * - Takes new snapshots of accumulators P and S 
-    */
-    function withdrawETHGainToTrove(uint256 _troveId) external;
-
     function claimAllETHGains() external;
 
-=======
->>>>>>> 9deb05a5
     /*
      * Initial checks:
      * - Caller is TroveManager
