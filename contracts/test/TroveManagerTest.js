const testHelpers = require("../utils/testHelpers.js");
const { createDeployAndFundFixture } = require("../utils/testFixtures.js");

const th = testHelpers.TestHelper;
const dec = th.dec;
const toBN = th.toBN;
const assertRevert = th.assertRevert;
const mv = testHelpers.MoneyValues;
const timeValues = testHelpers.TimeValues;

const GAS_PRICE = 10000000;

/* NOTE: Some tests involving ETH redemption fees do not test for specific fee values.
 * Some only test that the fees are non-zero when they should occur.
 *
 * Specific ETH gain values will depend on the final fee schedule used, and the final choices for
 * the parameter BETA in the TroveManager, which is still TBD based on economic modelling.
 *
 */
contract("TroveManager", async (accounts) => {
  const _18_zeros = "000000000000000000";
  const ZERO_ADDRESS = th.ZERO_ADDRESS;

  const [
    owner,
    alice,
    bob,
    carol,
    dennis,
    erin,
    flyn,
    graham,
    harriet,
    ida,
    defaulter_1,
    defaulter_2,
    defaulter_3,
    defaulter_4,
    whale,
    A,
    B,
    C,
    D,
    E,
  ] = accounts;

  const loadDeployAndFundFixture = createDeployAndFundFixture(accounts.slice(0, 20), {
    afterConnect: async (contracts) => ({
      async getOpenTroveBoldAmount(totalDebt) {
        return th.getOpenTroveBoldAmount(contracts, totalDebt);
      },
      async getNetBorrowingAmount(debtWithFee) {
        return th.getNetBorrowingAmount(contracts, debtWithFee);
      },
      async openTrove(params) {
        return th.openTrove(contracts, params);
      },
      async withdrawBold(params) {
        return th.withdrawBold(contracts, params);
      },
      async getActualDebtFromComposite(compositeDebt) {
        return th.getActualDebtFromComposite(compositeDebt, contracts);
      },
      async getTroveEntireColl(trove) {
        return th.getTroveEntireColl(contracts, trove);
      },
      async getTroveEntireDebt(trove) {
        return th.getTroveEntireDebt(contracts, trove);
      },
      async getTroveStake(trove) {
        return th.getTroveStake(contracts, trove);
      },
    }),
  });

  it("liquidate(): closes a Trove that has ICR < MCR", async () => {
    const {
      getNetBorrowingAmount,
      openTrove,
      withdrawBold,
      contracts,
    } = await loadDeployAndFundFixture();
    const { priceFeed, troveManager, sortedTroves } = contracts;

    await openTrove({ ICR: toBN(dec(20, 18)), extraParams: { from: whale } });
    const { troveId: aliceTroveId } = await openTrove({ ICR: toBN(dec(4, 18)), extraParams: { from: alice } });

    const price = await priceFeed.getPrice();
    const ICR_Before = await troveManager.getCurrentICR(aliceTroveId, price);
    assert.equal(ICR_Before, dec(4, 18));

    const MCR = (await troveManager.MCR()).toString();
    assert.equal(MCR.toString(), "1100000000000000000");

    // Alice increases debt to 180 Bold, lowering her ICR to 1.11
    const A_BoldWithdrawal = await getNetBorrowingAmount(dec(130, 18));

    const targetICR = toBN("1111111111111111111");
    await withdrawBold({ ICR: targetICR, extraParams: { from: alice } });

    const ICR_AfterWithdrawal = await troveManager.getCurrentICR(aliceTroveId, price);
    assert.isAtMost(th.getDifference(ICR_AfterWithdrawal, targetICR), 100);

    // price drops to 1ETH:100Bold, reducing Alice's ICR below MCR
    await priceFeed.setPrice("100000000000000000000");

    // Confirm system is not in Recovery Mode
    assert.isFalse(await th.checkRecoveryMode(contracts));

    // close Trove
    await troveManager.liquidate(aliceTroveId, { from: owner });

    // check the Trove is successfully closed, and removed from sortedList
    const status = (await troveManager.Troves(aliceTroveId))[3];
    assert.equal(status, 3); // status enum 3 corresponds to "Closed by liquidation"
    const alice_Trove_isInSortedList = await sortedTroves.contains(aliceTroveId);
    assert.isFalse(alice_Trove_isInSortedList);
  });

  it("liquidate(): decreases ActivePool ETH and BoldDebt by correct amounts", async () => {
    const { openTrove, contracts } = await loadDeployAndFundFixture();
    const { priceFeed, troveManager, activePool } = contracts;

    // --- SETUP ---
    const { troveId: aliceTroveId, collateral: A_collateral, totalDebt: A_totalDebt } =
      await openTrove({ ICR: toBN(dec(4, 18)), extraParams: { from: alice } });
    const { troveId: bobTroveId, collateral: B_collateral, totalDebt: B_totalDebt } =
      await openTrove({ ICR: toBN(dec(21, 17)), extraParams: { from: bob } });

    // --- TEST ---

    // check ActivePool ETH and Bold debt before
    const activePool_ETH_Before = (await activePool.getETHBalance()).toString();
    const activePool_RawEther_Before = (
      await contracts.WETH.balanceOf(activePool.address)
    ).toString();
    const activePool_BoldDebt_Before = (
      await activePool.getBoldDebt()
    ).toString();

    assert.equal(activePool_ETH_Before, A_collateral.add(B_collateral));
    assert.equal(activePool_RawEther_Before, A_collateral.add(B_collateral));
    th.assertIsApproximatelyEqual(
      activePool_BoldDebt_Before,
      A_totalDebt.add(B_totalDebt)
    );

    // price drops to 1ETH:100Bold, reducing Bob's ICR below MCR
    await priceFeed.setPrice("100000000000000000000");

    // Confirm system is not in Recovery Mode
    assert.isFalse(await th.checkRecoveryMode(contracts));

    /* close Bob's Trove. Should liquidate his ether and Bold, 
    leaving Alice’s ether and Bold debt in the ActivePool. */
    await troveManager.liquidate(bobTroveId, { from: owner });

    // check ActivePool ETH and Bold debt
    const activePool_ETH_After = (await activePool.getETHBalance()).toString();
    const activePool_RawEther_After = (
      await contracts.WETH.balanceOf(activePool.address)
    ).toString();
    const activePool_BoldDebt_After = (
      await activePool.getBoldDebt()
    ).toString();

    assert.equal(activePool_ETH_After, A_collateral);
    assert.equal(activePool_RawEther_After, A_collateral);
    th.assertIsApproximatelyEqual(activePool_BoldDebt_After, A_totalDebt);
  });

  it("liquidate(): increases DefaultPool ETH and Bold debt by correct amounts", async () => {
    const { openTrove, contracts } = await loadDeployAndFundFixture();
    const { priceFeed, troveManager, defaultPool } = contracts;

    // --- SETUP ---
    const { troveId: aliceTroveId, collateral: A_collateral, totalDebt: A_totalDebt } =
      await openTrove({ ICR: toBN(dec(4, 18)), extraParams: { from: alice } });
    const { troveId: bobTroveId, collateral: B_collateral, totalDebt: B_totalDebt } =
      await openTrove({ ICR: toBN(dec(21, 17)), extraParams: { from: bob } });

    // --- TEST ---

    // check DefaultPool ETH and Bold debt before
    const defaultPool_ETH_Before = await defaultPool.getETHBalance();
    const defaultPool_RawEther_Before = (
      await contracts.WETH.balanceOf(defaultPool.address)
    ).toString();
    const defaultPool_BoldDebt_Before = (
      await defaultPool.getBoldDebt()
    ).toString();

    assert.equal(defaultPool_ETH_Before, "0");
    assert.equal(defaultPool_RawEther_Before, "0");
    assert.equal(defaultPool_BoldDebt_Before, "0");

    // price drops to 1ETH:100Bold, reducing Bob's ICR below MCR
    await priceFeed.setPrice("100000000000000000000");

    // Confirm system is not in Recovery Mode
    assert.isFalse(await th.checkRecoveryMode(contracts));

    // close Bob's Trove
    await troveManager.liquidate(bobTroveId, { from: owner });

    // check after
    const defaultPool_ETH_After = (await defaultPool.getETHBalance()).toString();
    const defaultPool_RawEther_After = (
      await contracts.WETH.balanceOf(defaultPool.address)
    ).toString();
    const defaultPool_BoldDebt_After = (
      await defaultPool.getBoldDebt()
    ).toString();

    const defaultPool_ETH = th.applyLiquidationFee(B_collateral);
    assert.equal(defaultPool_ETH_After, defaultPool_ETH);
    assert.equal(defaultPool_RawEther_After, defaultPool_ETH);
    th.assertIsApproximatelyEqual(defaultPool_BoldDebt_After, B_totalDebt);
  });

  it("liquidate(): removes the Trove's stake from the total stakes", async () => {
    const { openTrove, contracts } = await loadDeployAndFundFixture();
    const { priceFeed, troveManager } = contracts;

    // --- SETUP ---
    const { troveId: aliceTroveId, collateral: A_collateral, totalDebt: A_totalDebt } =
      await openTrove({ ICR: toBN(dec(4, 18)), extraParams: { from: alice } });
    const { troveId: bobTroveId, collateral: B_collateral, totalDebt: B_totalDebt } =
      await openTrove({ ICR: toBN(dec(21, 17)), extraParams: { from: bob } });

    // --- TEST ---

    // check totalStakes before
    const totalStakes_Before = (await troveManager.totalStakes()).toString();
    assert.equal(totalStakes_Before, A_collateral.add(B_collateral));

    // price drops to 1ETH:100Bold, reducing Bob's ICR below MCR
    await priceFeed.setPrice("100000000000000000000");

    // Confirm system is not in Recovery Mode
    assert.isFalse(await th.checkRecoveryMode(contracts));

    // Close Bob's Trove
    await troveManager.liquidate(bobTroveId, { from: owner });

    // check totalStakes after
    const totalStakes_After = (await troveManager.totalStakes()).toString();
    assert.equal(totalStakes_After, A_collateral);
  });

<<<<<<< HEAD
  it("liquidate(): Removes the correct trove from the TroveOwners array, and moves the last array element to the new empty slot", async () => {
    const { openTrove, contracts } = await loadDeployAndFundFixture();
    const { priceFeed, troveManager, sortedTroves } = contracts;

=======
  it("liquidate(): Removes the correct trove from the TroveIds array, and moves the last array element to the new empty slot", async () => {
>>>>>>> 5c9f2f64
    // --- SETUP ---
    const { troveId: whaleTroveId } = await openTrove({ ICR: toBN(dec(10, 18)), extraParams: { from: whale } });

    // Alice, Bob, Carol, Dennis, Erin open troves with consecutively decreasing collateral ratio
    const { troveId: aliceTroveId } = await openTrove({ ICR: toBN(dec(218, 16)), extraParams: { from: alice } });
    const { troveId: bobTroveId } = await openTrove({ ICR: toBN(dec(216, 16)), extraParams: { from: bob } });
    const { troveId: carolTroveId } = await openTrove({ ICR: toBN(dec(214, 16)), extraParams: { from: carol } });
    const { troveId: dennisTroveId } = await openTrove({ ICR: toBN(dec(212, 16)), extraParams: { from: dennis } });
    const { troveId: erinTroveId } = await openTrove({ ICR: toBN(dec(210, 16)), extraParams: { from: erin } });

    // At this stage, TroveIds array should be: [W, A, B, C, D, E]

    // Drop price
    await priceFeed.setPrice(dec(100, 18));

    const arrayLength_Before = await troveManager.getTroveIdsCount();
    assert.equal(arrayLength_Before, 6);

    // Confirm system is not in Recovery Mode
    assert.isFalse(await th.checkRecoveryMode(contracts));

    // Liquidate carol
    await troveManager.liquidate(carolTroveId);

    // Check Carol no longer has an active trove
    assert.isFalse(await sortedTroves.contains(carolTroveId));

    // Check length of array has decreased by 1
    const arrayLength_After = await troveManager.getTroveIdsCount();
    assert.equal(arrayLength_After, 5);

    /* After Carol is removed from array, the last element (Erin's address) should have been moved to fill 
    the empty slot left by Carol, and the array length decreased by one.  The final TroveIds array should be:
  
    [W, A, B, E, D] 

    Check all remaining troves in the array are in the correct order */
    const trove_0 = await troveManager.TroveIds(0);
    const trove_1 = await troveManager.TroveIds(1);
    const trove_2 = await troveManager.TroveIds(2);
    const trove_3 = await troveManager.TroveIds(3);
    const trove_4 = await troveManager.TroveIds(4);

    assert.isTrue(trove_0.eq(whaleTroveId));
    assert.isTrue(trove_1.eq(aliceTroveId));
    assert.isTrue(trove_2.eq(bobTroveId));
    assert.isTrue(trove_3.eq(erinTroveId));
    assert.isTrue(trove_4.eq(dennisTroveId));

    // Check correct indices recorded on the active trove structs
    const whale_arrayIndex = (await troveManager.Troves(whaleTroveId))[4];
    const alice_arrayIndex = (await troveManager.Troves(aliceTroveId))[4];
    const bob_arrayIndex = (await troveManager.Troves(bobTroveId))[4];
    const dennis_arrayIndex = (await troveManager.Troves(dennisTroveId))[4];
    const erin_arrayIndex = (await troveManager.Troves(erinTroveId))[4];

    // [W, A, B, E, D]
    assert.equal(whale_arrayIndex, 0);
    assert.equal(alice_arrayIndex, 1);
    assert.equal(bob_arrayIndex, 2);
    assert.equal(erin_arrayIndex, 3);
    assert.equal(dennis_arrayIndex, 4);
  });

  it("liquidate(): updates the snapshots of total stakes and total collateral", async () => {
    const { openTrove, contracts } = await loadDeployAndFundFixture();
    const { priceFeed, troveManager } = contracts;

    // --- SETUP ---
    const { troveId: aliceTroveId, collateral: A_collateral, totalDebt: A_totalDebt } =
      await openTrove({ ICR: toBN(dec(4, 18)), extraParams: { from: alice } });
    const { troveId: bobTroveId, collateral: B_collateral, totalDebt: B_totalDebt } =
      await openTrove({ ICR: toBN(dec(21, 17)), extraParams: { from: bob } });

    // --- TEST ---

    // check snapshots before
    const totalStakesSnapshot_Before = (
      await troveManager.totalStakesSnapshot()
    ).toString();
    const totalCollateralSnapshot_Before = (
      await troveManager.totalCollateralSnapshot()
    ).toString();
    assert.equal(totalStakesSnapshot_Before, "0");
    assert.equal(totalCollateralSnapshot_Before, "0");

    // price drops to 1ETH:100Bold, reducing Bob's ICR below MCR
    await priceFeed.setPrice("100000000000000000000");

    // Confirm system is not in Recovery Mode
    assert.isFalse(await th.checkRecoveryMode(contracts));

    // close Bob's Trove.  His ether*0.995 and Bold should be added to the DefaultPool.
    await troveManager.liquidate(bobTroveId, { from: owner });

    /* check snapshots after. Total stakes should be equal to the  remaining stake then the system: 
    10 ether, Alice's stake.
     
    Total collateral should be equal to Alice's collateral plus her pending ETH reward (Bob’s collaterale*0.995 ether), earned
    from the liquidation of Bob's Trove */
    const totalStakesSnapshot_After = (
      await troveManager.totalStakesSnapshot()
    ).toString();
    const totalCollateralSnapshot_After = (
      await troveManager.totalCollateralSnapshot()
    ).toString();

    assert.equal(totalStakesSnapshot_After, A_collateral);
    assert.equal(
      totalCollateralSnapshot_After,
      A_collateral.add(th.applyLiquidationFee(B_collateral))
    );
  });

  it("liquidate(): updates the L_ETH and L_boldDebt reward-per-unit-staked totals", async () => {
    const { contracts, openTrove, withdrawBold } = await loadDeployAndFundFixture();
    const { priceFeed, troveManager, sortedTroves } = contracts;

    // --- SETUP ---
    const { troveId: aliceTroveId, collateral: A_collateral, totalDebt: A_totalDebt } =
      await openTrove({ ICR: toBN(dec(8, 18)), extraParams: { from: alice } });
    const { troveId: bobTroveId, collateral: B_collateral, totalDebt: B_totalDebt } =
      await openTrove({ ICR: toBN(dec(4, 18)), extraParams: { from: bob } });
    const { troveId: carolTroveId, collateral: C_collateral, totalDebt: C_totalDebt } =
      await openTrove({
        ICR: toBN(dec(111, 16)),
        extraParams: { from: carol },
      });

    // --- TEST ---

    // price drops to 1ETH:100Bold, reducing Carols's ICR below MCR
    await priceFeed.setPrice("100000000000000000000");

    // Confirm system is not in Recovery Mode
    assert.isFalse(await th.checkRecoveryMode(contracts));

    // close Carol's Trove.
    assert.isTrue(await sortedTroves.contains(carolTroveId));
    await troveManager.liquidate(carolTroveId, { from: owner });
    assert.isFalse(await sortedTroves.contains(carolTroveId));

    // Carol's ether*0.995 and Bold should be added to the DefaultPool.
    const L_ETH_AfterCarolLiquidated = await troveManager.L_ETH();
    const L_boldDebt_AfterCarolLiquidated = await troveManager.L_boldDebt();

    const L_ETH_expected_1 = th
      .applyLiquidationFee(C_collateral)
      .mul(mv._1e18BN)
      .div(A_collateral.add(B_collateral));
    const L_boldDebt_expected_1 = C_totalDebt.mul(mv._1e18BN).div(
      A_collateral.add(B_collateral)
    );
    assert.isAtMost(
      th.getDifference(L_ETH_AfterCarolLiquidated, L_ETH_expected_1),
      100
    );
    assert.isAtMost(
      th.getDifference(L_boldDebt_AfterCarolLiquidated, L_boldDebt_expected_1),
      100
    );

    // Bob now withdraws Bold, bringing his ICR to 1.11
    const { increasedTotalDebt: B_increasedTotalDebt } = await withdrawBold({
      ICR: toBN(dec(111, 16)),
      extraParams: { from: bob },
    });

    // Confirm system is not in Recovery Mode
    assert.isFalse(await th.checkRecoveryMode(contracts));

    // price drops to 1ETH:50Bold, reducing Bob's ICR below MCR
    await priceFeed.setPrice(dec(50, 18));
    const price = await priceFeed.getPrice();

    // close Bob's Trove
    assert.isTrue(await sortedTroves.contains(bobTroveId));
    await troveManager.liquidate(bobTroveId, { from: owner });
    assert.isFalse(await sortedTroves.contains(bobTroveId));

    /* Alice now has all the active stake. totalStakes in the system is now 10 ether.
   
   Bob's pending collateral reward and debt reward are applied to his Trove
   before his liquidation.
   His total collateral*0.995 and debt are then added to the DefaultPool. 
   
   The system rewards-per-unit-staked should now be:
   
   L_ETH = (0.995 / 20) + (10.4975*0.995  / 10) = 1.09425125 ETH
   L_boldDebt = (180 / 20) + (890 / 10) = 98 Bold */
    const L_ETH_AfterBobLiquidated = await troveManager.L_ETH();
    const L_boldDebt_AfterBobLiquidated = await troveManager.L_boldDebt();

    const L_ETH_expected_2 = L_ETH_expected_1.add(
      th
        .applyLiquidationFee(
          B_collateral.add(B_collateral.mul(L_ETH_expected_1).div(mv._1e18BN))
        )
        .mul(mv._1e18BN)
        .div(A_collateral)
    );
    const L_boldDebt_expected_2 = L_boldDebt_expected_1.add(
      B_totalDebt.add(B_increasedTotalDebt)
        .add(B_collateral.mul(L_boldDebt_expected_1).div(mv._1e18BN))
        .mul(mv._1e18BN)
        .div(A_collateral)
    );
    assert.isAtMost(
      th.getDifference(L_ETH_AfterBobLiquidated, L_ETH_expected_2),
      100
    );
    assert.isAtMost(
      th.getDifference(L_boldDebt_AfterBobLiquidated, L_boldDebt_expected_2),
      100
    );
  });

  it("liquidate(): Liquidates undercollateralized trove if there are two troves in the system", async () => {
<<<<<<< HEAD
    const { openTrove, contracts } = await loadDeployAndFundFixture();
    const { priceFeed, troveManager, sortedTroves, stabilityPool } = contracts;

    await openTrove({
=======
    const { troveId: bobTroveId } = await openTrove({
>>>>>>> 5c9f2f64
      ICR: toBN(dec(200, 18)),
      extraParams: { from: bob, value: dec(100, "ether") },
    });

    // Alice creates a single trove with 0.7 ETH and a debt of 70 Bold, and provides 10 Bold to SP
    const { troveId: aliceTroveId, collateral: A_collateral, totalDebt: A_totalDebt } =
      await openTrove({ ICR: toBN(dec(2, 18)), extraParams: { from: alice } });

    // Alice proves 10 Bold to SP
    await stabilityPool.provideToSP(dec(10, 18), { from: alice });

    // Set ETH:USD price to 105
    await priceFeed.setPrice("105000000000000000000");
    const price = await priceFeed.getPrice();

    assert.isFalse(await th.checkRecoveryMode(contracts));

    const alice_ICR = (
      await troveManager.getCurrentICR(aliceTroveId, price)
    ).toString();
    assert.equal(alice_ICR, "1050000000000000000");

    const activeTrovesCount_Before = await troveManager.getTroveIdsCount();

    assert.equal(activeTrovesCount_Before, 2);

    // Confirm system is not in Recovery Mode
    assert.isFalse(await th.checkRecoveryMode(contracts));

    // Liquidate the trove
    await troveManager.liquidate(aliceTroveId, { from: owner });

    // Check Alice's trove is removed, and bob remains
    const activeTrovesCount_After = await troveManager.getTroveIdsCount();
    assert.equal(activeTrovesCount_After, 1);

    const alice_isInSortedList = await sortedTroves.contains(aliceTroveId);
    assert.isFalse(alice_isInSortedList);

    const bob_isInSortedList = await sortedTroves.contains(bobTroveId);
    assert.isTrue(bob_isInSortedList);
  });

  it("liquidate(): reverts if trove is non-existent", async () => {
<<<<<<< HEAD
    const { openTrove, contracts } = await loadDeployAndFundFixture();
    const { troveManager, sortedTroves } = contracts;

    await openTrove({ ICR: toBN(dec(4, 18)), extraParams: { from: alice } });
    await openTrove({ ICR: toBN(dec(21, 17)), extraParams: { from: bob } });
=======
    const { troveId: aliceTroveId } = await openTrove({ ICR: toBN(dec(4, 18)), extraParams: { from: alice } });
    const { troveId: bobTroveId } = await openTrove({ ICR: toBN(dec(21, 17)), extraParams: { from: bob } });
>>>>>>> 5c9f2f64

    assert.equal(await troveManager.getTroveStatus(th.addressToTroveId(carol)), 0); // check trove non-existent

    assert.isFalse(await sortedTroves.contains(th.addressToTroveId(carol)));

    // Confirm system is not in Recovery Mode
    assert.isFalse(await th.checkRecoveryMode(contracts));

    try {
      const txCarol = await troveManager.liquidate(th.addressToTroveId(carol));

      assert.isFalse(txCarol.receipt.status);
    } catch (err) {
      assert.include(err.message, "revert");
      assert.include(err.message, "Trove does not exist or is closed");
    }
  });

  it("liquidate(): reverts if trove has been closed", async () => {
    const { openTrove, contracts } = await loadDeployAndFundFixture();
    const { troveManager, sortedTroves, priceFeed } = contracts;

    await openTrove({ ICR: toBN(dec(8, 18)), extraParams: { from: alice } });
    await openTrove({ ICR: toBN(dec(4, 18)), extraParams: { from: bob } });
    const { troveId: carolTroveId } = await openTrove({ ICR: toBN(dec(2, 18)), extraParams: { from: carol } });

    assert.isTrue(await sortedTroves.contains(carolTroveId));

    // price drops, Carol ICR falls below MCR
    await priceFeed.setPrice(dec(100, 18));

    // Carol liquidated, and her trove is closed
    const txCarol_L1 = await troveManager.liquidate(carolTroveId);
    assert.isTrue(txCarol_L1.receipt.status);

    assert.isFalse(await sortedTroves.contains(carolTroveId));

    assert.equal(await troveManager.getTroveStatus(carolTroveId), 3); // check trove closed by liquidation

    // Confirm system is not in Recovery Mode
    assert.isFalse(await th.checkRecoveryMode(contracts));

    try {
      const txCarol_L2 = await troveManager.liquidate(carolTroveId);

      assert.isFalse(txCarol_L2.receipt.status);
    } catch (err) {
      assert.include(err.message, "revert");
      assert.include(err.message, "Trove does not exist or is closed");
    }
  });

  it("liquidate(): does nothing if trove has >= 110% ICR", async () => {
<<<<<<< HEAD
    const { openTrove, contracts } = await loadDeployAndFundFixture();
    const { troveManager, sortedTroves, priceFeed } = contracts;

    await openTrove({ ICR: toBN(dec(3, 18)), extraParams: { from: whale } });
    await openTrove({ ICR: toBN(dec(3, 18)), extraParams: { from: bob } });
=======
    const { troveId: whaleTroveId } = await openTrove({ ICR: toBN(dec(3, 18)), extraParams: { from: whale } });
    const { troveId: bobTroveId } = await openTrove({ ICR: toBN(dec(3, 18)), extraParams: { from: bob } });
>>>>>>> 5c9f2f64

    const TCR_Before = (await th.getTCR(contracts)).toString();
    const listSize_Before = (await sortedTroves.getSize()).toString();

    const price = await priceFeed.getPrice();

    // Check Bob's ICR > 110%
    const bob_ICR = await troveManager.getCurrentICR(bobTroveId, price);
    assert.isTrue(bob_ICR.gte(mv._MCR));

    // Confirm system is not in Recovery Mode
    assert.isFalse(await th.checkRecoveryMode(contracts));

    // Attempt to liquidate bob
    await assertRevert(
      troveManager.liquidate(bobTroveId),
      "TroveManager: nothing to liquidate"
    );

    // Check bob active, check whale active
    assert.isTrue(await sortedTroves.contains(bobTroveId));
    assert.isTrue(await sortedTroves.contains(whaleTroveId));

    const TCR_After = (await th.getTCR(contracts)).toString();
    const listSize_After = (await sortedTroves.getSize()).toString();

    assert.equal(TCR_Before, TCR_After);
    assert.equal(listSize_Before, listSize_After);
  });

  it("liquidate(): Given the same price and no other trove changes, complete Pool offsets restore the TCR to its value prior to the defaulters opening troves", async () => {
    const { contracts, openTrove } = await loadDeployAndFundFixture();
    const { priceFeed, troveManager, sortedTroves, stabilityPool } = contracts;

    // Whale provides Bold to SP
    const spDeposit = toBN(dec(100, 24));
    await openTrove({
      ICR: toBN(dec(4, 18)),
      extraBoldAmount: spDeposit,
      extraParams: { from: whale },
    });
    await stabilityPool.provideToSP(spDeposit, { from: whale });

    await openTrove({ ICR: toBN(dec(10, 18)), extraParams: { from: alice } });
    await openTrove({ ICR: toBN(dec(70, 18)), extraParams: { from: bob } });
    await openTrove({ ICR: toBN(dec(2, 18)), extraParams: { from: carol } });
    await openTrove({ ICR: toBN(dec(200, 18)), extraParams: { from: dennis } });

    const TCR_Before = (await th.getTCR(contracts)).toString();

    const { troveId: defaulter_1_TroveId } = await openTrove({
      ICR: toBN(dec(202, 16)),
      extraParams: { from: defaulter_1 },
    });
    const { troveId: defaulter_2_TroveId } = await openTrove({
      ICR: toBN(dec(190, 16)),
      extraParams: { from: defaulter_2 },
    });
    const { troveId: defaulter_3_TroveId } = await openTrove({
      ICR: toBN(dec(196, 16)),
      extraParams: { from: defaulter_3 },
    });
    const { troveId: defaulter_4_TroveId } = await openTrove({
      ICR: toBN(dec(200, 16)),
      extraParams: { from: defaulter_4 },
    });

    assert.isTrue(await sortedTroves.contains(defaulter_1_TroveId));
    assert.isTrue(await sortedTroves.contains(defaulter_2_TroveId));
    assert.isTrue(await sortedTroves.contains(defaulter_3_TroveId));
    assert.isTrue(await sortedTroves.contains(defaulter_4_TroveId));

    // Price drop
    await priceFeed.setPrice(dec(100, 18));

    // Confirm system is not in Recovery Mode
    assert.isFalse(await th.checkRecoveryMode(contracts));

    // All defaulters liquidated
    await troveManager.liquidate(defaulter_1_TroveId);
    assert.isFalse(await sortedTroves.contains(defaulter_1_TroveId));

    await troveManager.liquidate(defaulter_2_TroveId);
    assert.isFalse(await sortedTroves.contains(defaulter_2_TroveId));

    await troveManager.liquidate(defaulter_3_TroveId);
    assert.isFalse(await sortedTroves.contains(defaulter_3_TroveId));

    await troveManager.liquidate(defaulter_4_TroveId);
    assert.isFalse(await sortedTroves.contains(defaulter_4_TroveId));

    // Price bounces back
    await priceFeed.setPrice(dec(200, 18));

    const TCR_After = (await th.getTCR(contracts)).toString();
    assert.equal(TCR_Before, TCR_After);
  });

  it("liquidate(): Pool offsets increase the TCR", async () => {
    const { contracts, openTrove } = await loadDeployAndFundFixture();
    const { priceFeed, troveManager, sortedTroves, stabilityPool } = contracts;

    // Whale provides Bold to SP
    const spDeposit = toBN(dec(100, 24));
    await openTrove({
      ICR: toBN(dec(4, 18)),
      extraBoldAmount: spDeposit,
      extraParams: { from: whale },
    });
    await stabilityPool.provideToSP(spDeposit, { from: whale });

    await openTrove({ ICR: toBN(dec(10, 18)), extraParams: { from: alice } });
    await openTrove({ ICR: toBN(dec(70, 18)), extraParams: { from: bob } });
    await openTrove({ ICR: toBN(dec(2, 18)), extraParams: { from: carol } });
    await openTrove({ ICR: toBN(dec(200, 18)), extraParams: { from: dennis } });

    const { troveId: defaulter_1_TroveId } = await openTrove({
      ICR: toBN(dec(202, 16)),
      extraParams: { from: defaulter_1 },
    });
    const { troveId: defaulter_2_TroveId } = await openTrove({
      ICR: toBN(dec(190, 16)),
      extraParams: { from: defaulter_2 },
    });
    const { troveId: defaulter_3_TroveId } = await openTrove({
      ICR: toBN(dec(196, 16)),
      extraParams: { from: defaulter_3 },
    });
    const { troveId: defaulter_4_TroveId } = await openTrove({
      ICR: toBN(dec(200, 16)),
      extraParams: { from: defaulter_4 },
    });

    assert.isTrue(await sortedTroves.contains(defaulter_1_TroveId));
    assert.isTrue(await sortedTroves.contains(defaulter_2_TroveId));
    assert.isTrue(await sortedTroves.contains(defaulter_3_TroveId));
    assert.isTrue(await sortedTroves.contains(defaulter_4_TroveId));

    await priceFeed.setPrice(dec(100, 18));

    const TCR_1 = await th.getTCR(contracts);

    // Confirm system is not in Recovery Mode
    assert.isFalse(await th.checkRecoveryMode(contracts));

    // Check TCR improves with each liquidation that is offset with Pool
    await troveManager.liquidate(defaulter_1_TroveId);
    assert.isFalse(await sortedTroves.contains(defaulter_1_TroveId));
    const TCR_2 = await th.getTCR(contracts);
    assert.isTrue(TCR_2.gte(TCR_1));

    await troveManager.liquidate(defaulter_2_TroveId);
    assert.isFalse(await sortedTroves.contains(defaulter_2_TroveId));
    const TCR_3 = await th.getTCR(contracts);
    assert.isTrue(TCR_3.gte(TCR_2));

    await troveManager.liquidate(defaulter_3_TroveId);
    assert.isFalse(await sortedTroves.contains(defaulter_3_TroveId));
    const TCR_4 = await th.getTCR(contracts);
    assert.isTrue(TCR_4.gte(TCR_3));

    await troveManager.liquidate(defaulter_4_TroveId);
    assert.isFalse(await sortedTroves.contains(defaulter_4_TroveId));
    const TCR_5 = await th.getTCR(contracts);
    assert.isTrue(TCR_5.gte(TCR_4));
  });

  it("liquidate(): a pure redistribution reduces the TCR only as a result of compensation", async () => {
    const { contracts, openTrove } = await loadDeployAndFundFixture();
    const { priceFeed, troveManager, sortedTroves } = contracts;

    await openTrove({ ICR: toBN(dec(4, 18)), extraParams: { from: whale } });

    await openTrove({ ICR: toBN(dec(10, 18)), extraParams: { from: alice } });
    await openTrove({ ICR: toBN(dec(70, 18)), extraParams: { from: bob } });
    await openTrove({ ICR: toBN(dec(2, 18)), extraParams: { from: carol } });
    await openTrove({ ICR: toBN(dec(200, 18)), extraParams: { from: dennis } });

    const { troveId: defaulter_1_TroveId } = await openTrove({
      ICR: toBN(dec(202, 16)),
      extraParams: { from: defaulter_1 },
    });
    const { troveId: defaulter_2_TroveId } = await openTrove({
      ICR: toBN(dec(190, 16)),
      extraParams: { from: defaulter_2 },
    });
    const { troveId: defaulter_3_TroveId } = await openTrove({
      ICR: toBN(dec(196, 16)),
      extraParams: { from: defaulter_3 },
    });
    const { troveId: defaulter_4_TroveId } = await openTrove({
      ICR: toBN(dec(200, 16)),
      extraParams: { from: defaulter_4 },
    });

    assert.isTrue(await sortedTroves.contains(defaulter_1_TroveId));
    assert.isTrue(await sortedTroves.contains(defaulter_2_TroveId));
    assert.isTrue(await sortedTroves.contains(defaulter_3_TroveId));
    assert.isTrue(await sortedTroves.contains(defaulter_4_TroveId));

    await priceFeed.setPrice(dec(100, 18));
    const price = await priceFeed.getPrice();

    const TCR_0 = await th.getTCR(contracts);

    const entireSystemCollBefore = await troveManager.getEntireSystemColl();
    const entireSystemDebtBefore = await troveManager.getEntireSystemDebt();

    const expectedTCR_0 = entireSystemCollBefore
      .mul(price)
      .div(entireSystemDebtBefore);

    assert.isTrue(expectedTCR_0.eq(TCR_0));

    // Confirm system is not in Recovery Mode
    assert.isFalse(await th.checkRecoveryMode(contracts));

    // Check TCR does not decrease with each liquidation
    const liquidationTx_1 = await troveManager.liquidate(defaulter_1_TroveId);
    const [liquidatedDebt_1, liquidatedColl_1, gasComp_1] =
      th.getEmittedLiquidationValues(liquidationTx_1);
    assert.isFalse(await sortedTroves.contains(defaulter_1_TroveId));
    const TCR_1 = await th.getTCR(contracts);

    // Expect only change to TCR to be due to the issued gas compensation
    const expectedTCR_1 = entireSystemCollBefore
      .sub(gasComp_1)
      .mul(price)
      .div(entireSystemDebtBefore);

    assert.isTrue(expectedTCR_1.eq(TCR_1));

    const liquidationTx_2 = await troveManager.liquidate(defaulter_2_TroveId);
    const [liquidatedDebt_2, liquidatedColl_2, gasComp_2] =
      th.getEmittedLiquidationValues(liquidationTx_2);
    assert.isFalse(await sortedTroves.contains(defaulter_2_TroveId));

    const TCR_2 = await th.getTCR(contracts);

    const expectedTCR_2 = entireSystemCollBefore
      .sub(gasComp_1)
      .sub(gasComp_2)
      .mul(price)
      .div(entireSystemDebtBefore);

    assert.isTrue(expectedTCR_2.eq(TCR_2));

    const liquidationTx_3 = await troveManager.liquidate(defaulter_3_TroveId);
    const [liquidatedDebt_3, liquidatedColl_3, gasComp_3] =
      th.getEmittedLiquidationValues(liquidationTx_3);

    assert.isFalse(await sortedTroves.contains(defaulter_3_TroveId));

    const TCR_3 = await th.getTCR(contracts);

    const expectedTCR_3 = entireSystemCollBefore
      .sub(gasComp_1)
      .sub(gasComp_2)
      .sub(gasComp_3)
      .mul(price)
      .div(entireSystemDebtBefore);

    assert.isTrue(expectedTCR_3.eq(TCR_3));

    const liquidationTx_4 = await troveManager.liquidate(defaulter_4_TroveId);
    const [liquidatedDebt_4, liquidatedColl_4, gasComp_4] =
      th.getEmittedLiquidationValues(liquidationTx_4);
    assert.isFalse(await sortedTroves.contains(defaulter_4_TroveId));

    const TCR_4 = await th.getTCR(contracts);

    const expectedTCR_4 = entireSystemCollBefore
      .sub(gasComp_1)
      .sub(gasComp_2)
      .sub(gasComp_3)
      .sub(gasComp_4)
      .mul(price)
      .div(entireSystemDebtBefore);

    assert.isTrue(expectedTCR_4.eq(TCR_4));
  });

  it("liquidate(): does not affect the SP deposit or ETH gain when called on an SP depositor's address that has no trove", async () => {
    const { contracts, openTrove } = await loadDeployAndFundFixture();
    const { priceFeed, troveManager, sortedTroves, boldToken, stabilityPool } = contracts;

    await openTrove({ ICR: toBN(dec(10, 18)), extraParams: { from: whale } });
    const spDeposit = toBN(dec(1, 24));
    await openTrove({
      ICR: toBN(dec(3, 18)),
      extraBoldAmount: spDeposit,
      extraParams: { from: bob },
    });
    const { troveId: carolTroveId, C_totalDebt, C_collateral } = await openTrove({
      ICR: toBN(dec(218, 16)),
      extraBoldAmount: toBN(dec(100, 18)),
      extraParams: { from: carol },
    });

    // Bob sends tokens to Dennis, who has no trove
    await boldToken.transfer(dennis, spDeposit, { from: bob });

    //Dennis provides Bold to SP
    await stabilityPool.provideToSP(spDeposit, { from: dennis });

    // Carol gets liquidated
    await priceFeed.setPrice(dec(100, 18));
    const liquidationTX_C = await troveManager.liquidate(carolTroveId);
    const [liquidatedDebt, liquidatedColl, gasComp] =
      th.getEmittedLiquidationValues(liquidationTX_C);

    assert.isFalse(await sortedTroves.contains(carolTroveId));
    // Check Dennis' SP deposit has absorbed Carol's debt, and he has received her liquidated ETH
    const dennis_Deposit_Before = (
      await stabilityPool.getCompoundedBoldDeposit(dennis)
    ).toString();
    const dennis_ETHGain_Before = (
      await stabilityPool.getDepositorETHGain(dennis)
    ).toString();
    assert.isAtMost(
      th.getDifference(dennis_Deposit_Before, spDeposit.sub(liquidatedDebt)),
      1000000
    );
    assert.isAtMost(
      th.getDifference(dennis_ETHGain_Before, liquidatedColl),
      1000
    );

    // Confirm system is not in Recovery Mode
    assert.isFalse(await th.checkRecoveryMode(contracts));

    // Attempt to liquidate Dennis
    try {
      const txDennis = await troveManager.liquidate(th.addressToTroveId(dennis));
      assert.isFalse(txDennis.receipt.status);
    } catch (err) {
      assert.include(err.message, "revert");
      assert.include(err.message, "Trove does not exist or is closed");
    }

    // Check Dennis' SP deposit does not change after liquidation attempt
    const dennis_Deposit_After = (
      await stabilityPool.getCompoundedBoldDeposit(dennis)
    ).toString();
    const dennis_ETHGain_After = (
      await stabilityPool.getDepositorETHGain(dennis)
    ).toString();
    assert.equal(dennis_Deposit_Before, dennis_Deposit_After);
    assert.equal(dennis_ETHGain_Before, dennis_ETHGain_After);
  });

  it("liquidate(): does not liquidate a SP depositor's trove with ICR > 110%, and does not affect their SP deposit or ETH gain", async () => {
    const { contracts, openTrove } = await loadDeployAndFundFixture();
    const { priceFeed, troveManager, sortedTroves, stabilityPool } = contracts;

    await openTrove({ ICR: toBN(dec(10, 18)), extraParams: { from: whale } });
    const spDeposit = toBN(dec(1, 24));
    const { troveId: bobTroveId } = await openTrove({
      ICR: toBN(dec(3, 18)),
      extraBoldAmount: spDeposit,
      extraParams: { from: bob },
    });
    const { troveId: carolTroveId } = await openTrove({
      ICR: toBN(dec(218, 16)),
      extraBoldAmount: toBN(dec(100, 18)),
      extraParams: { from: carol },
    });

    //Bob provides Bold to SP
    await stabilityPool.provideToSP(spDeposit, { from: bob });

    // Carol gets liquidated
    await priceFeed.setPrice(dec(100, 18));
    const liquidationTX_C = await troveManager.liquidate(carolTroveId);
    const [liquidatedDebt, liquidatedColl, gasComp] =
      th.getEmittedLiquidationValues(liquidationTX_C);
    assert.isFalse(await sortedTroves.contains(carolTroveId));

    // price bounces back - Bob's trove is >110% ICR again
    await priceFeed.setPrice(dec(200, 18));
    const price = await priceFeed.getPrice();
    assert.isTrue((await troveManager.getCurrentICR(bobTroveId, price)).gt(mv._MCR));

    // Check Bob' SP deposit has absorbed Carol's debt, and he has received her liquidated ETH
    const bob_Deposit_Before = (
      await stabilityPool.getCompoundedBoldDeposit(bob)
    ).toString();
    const bob_ETHGain_Before = (
      await stabilityPool.getDepositorETHGain(bob)
    ).toString();
    assert.isAtMost(
      th.getDifference(bob_Deposit_Before, spDeposit.sub(liquidatedDebt)),
      1000000
    );
    assert.isAtMost(th.getDifference(bob_ETHGain_Before, liquidatedColl), 1000);

    // Confirm system is not in Recovery Mode
    assert.isFalse(await th.checkRecoveryMode(contracts));

    // Attempt to liquidate Bob
    await assertRevert(
      troveManager.liquidate(bobTroveId),
      "TroveManager: nothing to liquidate"
    );

    // Confirm Bob's trove is still active
    assert.isTrue(await sortedTroves.contains(bobTroveId));

    // Check Bob' SP deposit does not change after liquidation attempt
    const bob_Deposit_After = (
      await stabilityPool.getCompoundedBoldDeposit(bob)
    ).toString();
    const bob_ETHGain_After = (
      await stabilityPool.getDepositorETHGain(bob)
    ).toString();
    assert.equal(bob_Deposit_Before, bob_Deposit_After);
    assert.equal(bob_ETHGain_Before, bob_ETHGain_After);
  });

  it("liquidate(): liquidates a SP depositor's trove with ICR < 110%, and the liquidation correctly impacts their SP deposit and ETH gain", async () => {
    const { contracts, openTrove } = await loadDeployAndFundFixture();
    const { priceFeed, troveManager, sortedTroves, stabilityPool } = contracts;

    const A_spDeposit = toBN(dec(3, 24));
    const B_spDeposit = toBN(dec(1, 24));
    await openTrove({ ICR: toBN(dec(20, 18)), extraParams: { from: whale } });
    await openTrove({
      ICR: toBN(dec(8, 18)),
      extraBoldAmount: A_spDeposit,
      extraParams: { from: alice },
    });
    const { troveId: bobTroveId, collateral: B_collateral, totalDebt: B_debt } = await openTrove({
      ICR: toBN(dec(218, 16)),
      extraBoldAmount: B_spDeposit,
      extraParams: { from: bob },
    });
    const { troveId: carolTroveId, collateral: C_collateral, totalDebt: C_debt } = await openTrove({
      ICR: toBN(dec(210, 16)),
      extraBoldAmount: toBN(dec(100, 18)),
      extraParams: { from: carol },
    });

    //Bob provides Bold to SP
    await stabilityPool.provideToSP(B_spDeposit, { from: bob });

    // Carol gets liquidated
    await priceFeed.setPrice(dec(100, 18));
    await troveManager.liquidate(carolTroveId);

    // Check Bob' SP deposit has absorbed Carol's debt, and he has received her liquidated ETH
    const bob_Deposit_Before = await stabilityPool.getCompoundedBoldDeposit(
      bob
    );
    const bob_ETHGain_Before = await stabilityPool.getDepositorETHGain(bob);
    assert.isAtMost(
      th.getDifference(bob_Deposit_Before, B_spDeposit.sub(C_debt)),
      1000000
    );
    assert.isAtMost(
      th.getDifference(
        bob_ETHGain_Before,
        th.applyLiquidationFee(C_collateral)
      ),
      1000
    );

    // Alice provides Bold to SP
    await stabilityPool.provideToSP(A_spDeposit, { from: alice });

    // Confirm system is not in Recovery Mode
    assert.isFalse(await th.checkRecoveryMode(contracts));

    // Liquidate Bob
    await troveManager.liquidate(bobTroveId);

    // Confirm Bob's trove has been closed
    assert.isFalse(await sortedTroves.contains(bobTroveId));
    const bob_Trove_Status = (await troveManager.Troves(bobTroveId))[3].toString();
    assert.equal(bob_Trove_Status, 3); // check closed by liquidation

    /* Alice's Bold Loss = (300 / 400) * 200 = 150 Bold
      Alice's ETH gain = (300 / 400) * 2*0.995 = 1.4925 ETH

      Bob's BoldLoss = (100 / 400) * 200 = 50 Bold
      Bob's ETH gain = (100 / 400) * 2*0.995 = 0.4975 ETH

     Check Bob' SP deposit has been reduced to 50 Bold, and his ETH gain has increased to 1.5 ETH. */
    const alice_Deposit_After = (
      await stabilityPool.getCompoundedBoldDeposit(alice)
    ).toString();
    const alice_ETHGain_After = (
      await stabilityPool.getDepositorETHGain(alice)
    ).toString();

    const totalDeposits = bob_Deposit_Before.add(A_spDeposit);

    assert.isAtMost(
      th.getDifference(
        alice_Deposit_After,
        A_spDeposit.sub(B_debt.mul(A_spDeposit).div(totalDeposits))
      ),
      2000000 // TODO: Unclear why the error margin on these two asserts increased. Rewrite test in Solidity 
    );
    assert.isAtMost(
      th.getDifference(
        alice_ETHGain_After,
        th.applyLiquidationFee(B_collateral).mul(A_spDeposit).div(totalDeposits)
      ),
      2000000 // // TODO: Unclear why the error margin on these two asserts increased. Rewrite test in Solidity
    );

    const bob_Deposit_After = await stabilityPool.getCompoundedBoldDeposit(bob);
    const bob_ETHGain_After = await stabilityPool.getDepositorETHGain(bob);

    assert.isAtMost(
      th.getDifference(
        bob_Deposit_After,
        bob_Deposit_Before.sub(
          B_debt.mul(bob_Deposit_Before).div(totalDeposits)
        )
      ),
      1000000
    );
    assert.isAtMost(
      th.getDifference(
        bob_ETHGain_After,
        bob_ETHGain_Before.add(
          th
            .applyLiquidationFee(B_collateral)
            .mul(bob_Deposit_Before)
            .div(totalDeposits)
        )
      ),
      1000000
    );
  });

  it("liquidate(): does not alter the liquidated user's token balance", async () => {
    const { contracts, openTrove } = await loadDeployAndFundFixture();
    const { activePool, priceFeed, troveManager, sortedTroves, boldToken, defaultPool } = contracts;

    await openTrove({ ICR: toBN(dec(10, 18)), extraParams: { from: whale } });
    const { troveId: aliceTroveId, boldAmount: A_boldAmount } = await openTrove({
      ICR: toBN(dec(2, 18)),
      extraBoldAmount: toBN(dec(300, 18)),
      extraParams: { from: alice },
    });
    const { troveId: bobTroveId, boldAmount: B_boldAmount } = await openTrove({
      ICR: toBN(dec(2, 18)),
      extraBoldAmount: toBN(dec(200, 18)),
      extraParams: { from: bob },
    });
    const { troveId: carolTroveId, boldAmount: C_boldAmount } = await openTrove({
      ICR: toBN(dec(2, 18)),
      extraBoldAmount: toBN(dec(100, 18)),
      extraParams: { from: carol },
    });

    await priceFeed.setPrice(dec(100, 18));

    // Check sortedList size
    assert.equal((await sortedTroves.getSize()).toString(), "4");

    // Confirm system is not in Recovery Mode
    assert.isFalse(await th.checkRecoveryMode(contracts));

    // Liquidate A, B and C
    const activeBoldDebt_0 = await activePool.getBoldDebt();
    const defaultBoldDebt_0 = await defaultPool.getBoldDebt();

    await troveManager.liquidate(aliceTroveId);
    const activeBoldDebt_A = await activePool.getBoldDebt();
    const defaultBoldDebt_A = await defaultPool.getBoldDebt();

    await troveManager.liquidate(bobTroveId);
    const activeBoldDebt_B = await activePool.getBoldDebt();
    const defaultBoldDebt_B = await defaultPool.getBoldDebt();

    await troveManager.liquidate(carolTroveId);

    // Confirm A, B, C closed
    assert.isFalse(await sortedTroves.contains(aliceTroveId));
    assert.isFalse(await sortedTroves.contains(bobTroveId));
    assert.isFalse(await sortedTroves.contains(carolTroveId));

    // Check sortedList size reduced to 1
    assert.equal((await sortedTroves.getSize()).toString(), "1");

    // Confirm token balances have not changed
    assert.equal((await boldToken.balanceOf(alice)).toString(), A_boldAmount);
    assert.equal((await boldToken.balanceOf(bob)).toString(), B_boldAmount);
    assert.equal((await boldToken.balanceOf(carol)).toString(), C_boldAmount);
  });

  it("liquidate(): liquidates based on entire/collateral debt (including pending rewards), not raw collateral/debt", async () => {
<<<<<<< HEAD
    const { contracts, openTrove } = await loadDeployAndFundFixture();
    const { priceFeed, troveManager, sortedTroves } = contracts;

    await openTrove({
=======
    const { troveId: aliceTroveId } = await openTrove({
>>>>>>> 5c9f2f64
      ICR: toBN(dec(8, 18)),
      extraBoldAmount: toBN(dec(100, 18)),
      extraParams: { from: alice },
    });
    const { troveId: bobTroveId } = await openTrove({
      ICR: toBN(dec(221, 16)),
      extraBoldAmount: toBN(dec(100, 18)),
      extraParams: { from: bob },
    });
    const { troveId: carolTroveId } = await openTrove({
      ICR: toBN(dec(2, 18)),
      extraBoldAmount: toBN(dec(100, 18)),
      extraParams: { from: carol },
    });

    // Defaulter opens with 60 Bold, 0.6 ETH
    const { troveId: defaulter_1_TroveId } = await openTrove({
      ICR: toBN(dec(2, 18)),
      extraParams: { from: defaulter_1 },
    });

    // Price drops
    await priceFeed.setPrice(dec(100, 18));
    const price = await priceFeed.getPrice();

    const alice_ICR_Before = await troveManager.getCurrentICR(aliceTroveId, price);
    const bob_ICR_Before = await troveManager.getCurrentICR(bobTroveId, price);
    const carol_ICR_Before = await troveManager.getCurrentICR(carolTroveId, price);

    /* Before liquidation: 
    Alice ICR: = (2 * 100 / 50) = 400%
    Bob ICR: (1 * 100 / 90.5) = 110.5%
    Carol ICR: (1 * 100 / 100 ) =  100%

    Therefore Alice and Bob above the MCR, Carol is below */
    assert.isTrue(alice_ICR_Before.gte(mv._MCR));
    assert.isTrue(bob_ICR_Before.gte(mv._MCR));
    assert.isTrue(carol_ICR_Before.lte(mv._MCR));

    // Confirm system is not in Recovery Mode
    assert.isFalse(await th.checkRecoveryMode(contracts));

    /* Liquidate defaulter. 30 Bold and 0.3 ETH is distributed between A, B and C.

    A receives (30 * 2/4) = 15 Bold, and (0.3*2/4) = 0.15 ETH
    B receives (30 * 1/4) = 7.5 Bold, and (0.3*1/4) = 0.075 ETH
    C receives (30 * 1/4) = 7.5 Bold, and (0.3*1/4) = 0.075 ETH
    */
    await troveManager.liquidate(defaulter_1_TroveId);

    const alice_ICR_After = await troveManager.getCurrentICR(aliceTroveId, price);
    const bob_ICR_After = await troveManager.getCurrentICR(bobTroveId, price);
    const carol_ICR_After = await troveManager.getCurrentICR(carolTroveId, price);

    /* After liquidation: 

    Alice ICR: (10.15 * 100 / 60) = 183.33%
    Bob ICR:(1.075 * 100 / 98) =  109.69%
    Carol ICR: (1.075 *100 /  107.5 ) = 100.0%

    Check Alice is above MCR, Bob below, Carol below. */

    assert.isTrue(alice_ICR_After.gte(mv._MCR));
    assert.isTrue(bob_ICR_After.lte(mv._MCR));
    assert.isTrue(carol_ICR_After.lte(mv._MCR));

    /* Though Bob's true ICR (including pending rewards) is below the MCR, 
    check that Bob's raw coll and debt has not changed, and that his "raw" ICR is above the MCR */
    const bob_Coll = (await troveManager.Troves(bobTroveId))[1];
    const bob_Debt = (await troveManager.Troves(bobTroveId))[0];

    const bob_rawICR = bob_Coll.mul(toBN(dec(100, 18))).div(bob_Debt);
    assert.isTrue(bob_rawICR.gte(mv._MCR));

    // Whale enters system, pulling it into Normal Mode
    await openTrove({ ICR: toBN(dec(20, 18)), extraParams: { from: whale } });
    assert.isFalse(await th.checkRecoveryMode(contracts));

    // Liquidate Alice, Bob, Carol
    await assertRevert(
      troveManager.liquidate(aliceTroveId),
      "TroveManager: nothing to liquidate"
    );
    await troveManager.liquidate(bobTroveId);
    await troveManager.liquidate(carolTroveId);

    /* Check Alice stays active, Carol gets liquidated, and Bob gets liquidated 
   (because his pending rewards bring his ICR < MCR) */
    assert.isTrue(await sortedTroves.contains(aliceTroveId));
    assert.isFalse(await sortedTroves.contains(bobTroveId));
    assert.isFalse(await sortedTroves.contains(carolTroveId));

    // Check trove statuses - A active (1),  B and C liquidated (3)
    assert.equal((await troveManager.Troves(aliceTroveId))[3].toString(), "1");
    assert.equal((await troveManager.Troves(bobTroveId))[3].toString(), "3");
    assert.equal((await troveManager.Troves(carolTroveId))[3].toString(), "3");
  });

  // --- batchLiquidateTroves() ---

  it("batchLiquidateTroves(): liquidates based on entire/collateral debt (including pending rewards), not raw collateral/debt", async () => {
<<<<<<< HEAD
    const { contracts, openTrove } = await loadDeployAndFundFixture();
    const { priceFeed, troveManager, sortedTroves } = contracts;

    await openTrove({ ICR: toBN(dec(400, 16)), extraParams: { from: alice } });
    await openTrove({ ICR: toBN(dec(221, 16)), extraParams: { from: bob } });
    await openTrove({ ICR: toBN(dec(200, 16)), extraParams: { from: carol } });
    await openTrove({
=======
    const { troveId: aliceTroveId } = await openTrove({ ICR: toBN(dec(400, 16)), extraParams: { from: alice } });
    const { troveId: bobTroveId } = await openTrove({ ICR: toBN(dec(221, 16)), extraParams: { from: bob } });
    const { troveId: carolTroveId } = await openTrove({ ICR: toBN(dec(200, 16)), extraParams: { from: carol } });
    const { troveId: defaulter_1_TroveId } = await openTrove({
>>>>>>> 5c9f2f64
      ICR: toBN(dec(200, 16)),
      extraParams: { from: defaulter_1 },
    });

    // Price drops
    await priceFeed.setPrice(dec(100, 18));
    const price = await priceFeed.getPrice();

    const alice_ICR_Before = await troveManager.getCurrentICR(aliceTroveId, price);
    const bob_ICR_Before = await troveManager.getCurrentICR(bobTroveId, price);
    const carol_ICR_Before = await troveManager.getCurrentICR(carolTroveId, price);

    /* Before liquidation: 
    Alice ICR: = (2 * 100 / 100) = 200%
    Bob ICR: (1 * 100 / 90.5) = 110.5%
    Carol ICR: (1 * 100 / 100 ) =  100%

    Therefore Alice and Bob above the MCR, Carol is below */
    assert.isTrue(alice_ICR_Before.gte(mv._MCR));
    assert.isTrue(bob_ICR_Before.gte(mv._MCR));
    assert.isTrue(carol_ICR_Before.lte(mv._MCR));

    // Liquidate defaulter. 30 Bold and 0.3 ETH is distributed uniformly between A, B and C. Each receive 10 Bold, 0.1 ETH
    await troveManager.liquidate(defaulter_1_TroveId);

    const alice_ICR_After = await troveManager.getCurrentICR(aliceTroveId, price);
    const bob_ICR_After = await troveManager.getCurrentICR(bobTroveId, price);
    const carol_ICR_After = await troveManager.getCurrentICR(carolTroveId, price);

    /* After liquidation: 

    Alice ICR: (1.0995 * 100 / 60) = 183.25%
    Bob ICR:(1.0995 * 100 / 100.5) =  109.40%
    Carol ICR: (1.0995 * 100 / 110 ) 99.95%

    Check Alice is above MCR, Bob below, Carol below. */
    assert.isTrue(alice_ICR_After.gte(mv._MCR));
    assert.isTrue(bob_ICR_After.lte(mv._MCR));
    assert.isTrue(carol_ICR_After.lte(mv._MCR));

    /* Though Bob's true ICR (including pending rewards) is below the MCR, check that Bob's raw coll and debt has not changed */
    const bob_Coll = (await troveManager.Troves(bobTroveId))[1];
    const bob_Debt = (await troveManager.Troves(bobTroveId))[0];

    const bob_rawICR = bob_Coll.mul(toBN(dec(100, 18))).div(bob_Debt);
    assert.isTrue(bob_rawICR.gte(mv._MCR));

    // Whale enters system, pulling it into Normal Mode
    await openTrove({
      ICR: toBN(dec(10, 18)),
      extraBoldAmount: dec(1, 24),
      extraParams: { from: whale },
    });

    // Confirm system is not in Recovery Mode
    assert.isFalse(await th.checkRecoveryMode(contracts));

    //liquidate A, B, C
    await troveManager.batchLiquidateTroves([aliceTroveId, bobTroveId, carolTroveId]);

    // Check A stays active, B and C get liquidated
    assert.isTrue(await sortedTroves.contains(aliceTroveId));
    assert.isFalse(await sortedTroves.contains(bobTroveId));
    assert.isFalse(await sortedTroves.contains(carolTroveId));

    // check trove statuses - A active (1),  B and C closed by liquidation (3)
    assert.equal((await troveManager.Troves(aliceTroveId))[3].toString(), "1");
    assert.equal((await troveManager.Troves(bobTroveId))[3].toString(), "3");
    assert.equal((await troveManager.Troves(carolTroveId))[3].toString(), "3");
  });

  it("batchLiquidateTroves():  liquidates troves with ICR < MCR", async () => {
<<<<<<< HEAD
    const { contracts, openTrove } = await loadDeployAndFundFixture();
    const { priceFeed, troveManager, sortedTroves } = contracts;

    await openTrove({ ICR: toBN(dec(20, 18)), extraParams: { from: whale } });
=======
    const { troveId: whaleTroveId } = await openTrove({ ICR: toBN(dec(20, 18)), extraParams: { from: whale } });
>>>>>>> 5c9f2f64

    // A, B, C open troves that will remain active when price drops to 100
    const { troveId: aliceTroveId } = await openTrove({ ICR: toBN(dec(220, 16)), extraParams: { from: alice } });
    const { troveId: bobTroveId } = await openTrove({ ICR: toBN(dec(230, 16)), extraParams: { from: bob } });
    const { troveId: carolTroveId } = await openTrove({ ICR: toBN(dec(240, 16)), extraParams: { from: carol } });

    // D, E, F open troves that will fall below MCR when price drops to 100
    const { troveId: dennisTroveId } = await openTrove({ ICR: toBN(dec(218, 16)), extraParams: { from: dennis } });
    const { troveId: erinTroveId } = await openTrove({ ICR: toBN(dec(216, 16)), extraParams: { from: erin } });
    const { troveId: flynTroveId } = await openTrove({ ICR: toBN(dec(210, 16)), extraParams: { from: flyn } });

    // Check list size is 7
    assert.equal((await sortedTroves.getSize()).toString(), "7");

    // Price drops
    await priceFeed.setPrice(dec(100, 18));
    const price = await priceFeed.getPrice();

    const alice_ICR = await troveManager.getCurrentICR(aliceTroveId, price);
    const bob_ICR = await troveManager.getCurrentICR(bobTroveId, price);
    const carol_ICR = await troveManager.getCurrentICR(carolTroveId, price);
    const dennis_ICR = await troveManager.getCurrentICR(dennisTroveId, price);
    const erin_ICR = await troveManager.getCurrentICR(erinTroveId, price);
    const flyn_ICR = await troveManager.getCurrentICR(flynTroveId, price);

    // Check A, B, C have ICR above MCR
    assert.isTrue(alice_ICR.gte(mv._MCR));
    assert.isTrue(bob_ICR.gte(mv._MCR));
    assert.isTrue(carol_ICR.gte(mv._MCR));

    // Check D, E, F have ICR below MCR
    assert.isTrue(dennis_ICR.lte(mv._MCR));
    assert.isTrue(erin_ICR.lte(mv._MCR));
    assert.isTrue(flyn_ICR.lte(mv._MCR));

    // Confirm system is not in Recovery Mode
    assert.isFalse(await th.checkRecoveryMode(contracts));

    //Liquidate sequence
    await troveManager.batchLiquidateTroves([aliceTroveId, bobTroveId, carolTroveId, dennisTroveId, erinTroveId, flynTroveId, whaleTroveId]);

    // check list size reduced to 4
    assert.equal((await sortedTroves.getSize()).toString(), "4");

    // Check Whale and A, B, C remain in the system
    assert.isTrue(await sortedTroves.contains(whaleTroveId));
    assert.isTrue(await sortedTroves.contains(aliceTroveId));
    assert.isTrue(await sortedTroves.contains(bobTroveId));
    assert.isTrue(await sortedTroves.contains(carolTroveId));

    // Check D, E, F have been removed
    assert.isFalse(await sortedTroves.contains(dennisTroveId));
    assert.isFalse(await sortedTroves.contains(erinTroveId));
    assert.isFalse(await sortedTroves.contains(flynTroveId));
  });

  it("batchLiquidateTroves(): does not affect the liquidated user's token balances", async () => {
<<<<<<< HEAD
    const { contracts, openTrove } = await loadDeployAndFundFixture();
    const { priceFeed, troveManager, sortedTroves, boldToken } = contracts;

    await openTrove({ ICR: toBN(dec(20, 18)), extraParams: { from: whale } });
=======
    const { troveId: whaleTroveId } = await openTrove({ ICR: toBN(dec(20, 18)), extraParams: { from: whale } });
>>>>>>> 5c9f2f64

    // D, E, F open troves that will fall below MCR when price drops to 100
    const { troveId: dennisTroveId } = await openTrove({ ICR: toBN(dec(218, 16)), extraParams: { from: dennis } });
    const { troveId: erinTroveId } = await openTrove({ ICR: toBN(dec(216, 16)), extraParams: { from: erin } });
    const { troveId: flynTroveId } = await openTrove({ ICR: toBN(dec(210, 16)), extraParams: { from: flyn } });

    const D_balanceBefore = await boldToken.balanceOf(dennis);
    const E_balanceBefore = await boldToken.balanceOf(erin);
    const F_balanceBefore = await boldToken.balanceOf(flyn);

    // Check list size is 4
    assert.equal((await sortedTroves.getSize()).toString(), "4");

    // Price drops
    await priceFeed.setPrice(dec(100, 18));
    const price = await priceFeed.getPrice();

    // Confirm system is not in Recovery Mode
    assert.isFalse(await th.checkRecoveryMode(contracts));

    //Liquidate sequence
    await troveManager.batchLiquidateTroves([dennisTroveId, erinTroveId, flynTroveId, whaleTroveId]);

    // check list size reduced to 1
    assert.equal((await sortedTroves.getSize()).toString(), "1");

    // Check Whale remains in the system
    assert.isTrue(await sortedTroves.contains(whaleTroveId));

    // Check D, E, F have been removed
    assert.isFalse(await sortedTroves.contains(dennisTroveId));
    assert.isFalse(await sortedTroves.contains(erinTroveId));
    assert.isFalse(await sortedTroves.contains(flynTroveId));

    // Check token balances of users whose troves were liquidated, have not changed
    assert.equal(
      (await boldToken.balanceOf(dennis)).toString(),
      D_balanceBefore
    );
    assert.equal((await boldToken.balanceOf(erin)).toString(), E_balanceBefore);
    assert.equal((await boldToken.balanceOf(flyn)).toString(), F_balanceBefore);
  });

  it("batchLiquidateTroves(): A liquidation sequence containing Pool offsets increases the TCR", async () => {
    const { contracts, openTrove } = await loadDeployAndFundFixture();
    const { priceFeed, troveManager, sortedTroves, stabilityPool } = contracts;

    // Whale provides 500 Bold to SP
    const { troveId: whaleTroveId } = await openTrove({
      ICR: toBN(dec(100, 18)),
      extraBoldAmount: toBN(dec(500, 18)),
      extraParams: { from: whale },
    });
    await stabilityPool.provideToSP(dec(500, 18), {
      from: whale,
    });

    const { troveId: aliceTroveId } = await openTrove({ ICR: toBN(dec(4, 18)), extraParams: { from: alice } });
    const { troveId: bobTroveId } = await openTrove({ ICR: toBN(dec(28, 18)), extraParams: { from: bob } });
    const { troveId: carolTroveId } = await openTrove({ ICR: toBN(dec(8, 18)), extraParams: { from: carol } });
    const { troveId: dennisTroveId } = await openTrove({ ICR: toBN(dec(80, 18)), extraParams: { from: dennis } });

    const { troveId: defaulter_1_TroveId } = await openTrove({
      ICR: toBN(dec(199, 16)),
      extraParams: { from: defaulter_1 },
    });
    const { troveId: defaulter_2_TroveId } = await openTrove({
      ICR: toBN(dec(156, 16)),
      extraParams: { from: defaulter_2 },
    });
    const { troveId: defaulter_3_TroveId } = await openTrove({
      ICR: toBN(dec(183, 16)),
      extraParams: { from: defaulter_3 },
    });
    const { troveId: defaulter_4_TroveId } = await openTrove({
      ICR: toBN(dec(166, 16)),
      extraParams: { from: defaulter_4 },
    });

    assert.isTrue(await sortedTroves.contains(defaulter_1_TroveId));
    assert.isTrue(await sortedTroves.contains(defaulter_2_TroveId));
    assert.isTrue(await sortedTroves.contains(defaulter_3_TroveId));
    assert.isTrue(await sortedTroves.contains(defaulter_4_TroveId));

    assert.equal((await sortedTroves.getSize()).toString(), "9");

    // Price drops
    await priceFeed.setPrice(dec(100, 18));

    const TCR_Before = await th.getTCR(contracts);

    // Check pool has 500 Bold
    assert.equal(
      (await stabilityPool.getTotalBoldDeposits()).toString(),
      dec(500, 18)
    );

    // Confirm system is not in Recovery Mode
    assert.isFalse(await th.checkRecoveryMode(contracts));

    // Liquidate troves
    await troveManager.batchLiquidateTroves([aliceTroveId, bobTroveId, carolTroveId, dennisTroveId, defaulter_1_TroveId, defaulter_2_TroveId, defaulter_3_TroveId, defaulter_4_TroveId, whaleTroveId]);

    // Check pool has been emptied by the liquidations
    assert.equal((await stabilityPool.getTotalBoldDeposits()).toString(), "0");

    // Check all defaulters have been liquidated
    assert.isFalse(await sortedTroves.contains(defaulter_1_TroveId));
    assert.isFalse(await sortedTroves.contains(defaulter_2_TroveId));
    assert.isFalse(await sortedTroves.contains(defaulter_3_TroveId));
    assert.isFalse(await sortedTroves.contains(defaulter_4_TroveId));

    // check system sized reduced to 5 troves
    assert.equal((await sortedTroves.getSize()).toString(), "5");

    // Check that the liquidation sequence has improved the TCR
    const TCR_After = await th.getTCR(contracts);
    assert.isTrue(TCR_After.gte(TCR_Before));
  });

  it("batchLiquidateTroves(): A liquidation sequence of pure redistributions decreases the TCR, due to gas compensation, but up to 0.5%", async () => {
<<<<<<< HEAD
    const { contracts, openTrove } = await loadDeployAndFundFixture();
    const { priceFeed, troveManager, sortedTroves, stabilityPool } = contracts;

    const { collateral: W_coll, totalDebt: W_debt } = await openTrove({
=======
    const { troveId: whaleTroveId, collateral: W_coll, totalDebt: W_debt } = await openTrove({
>>>>>>> 5c9f2f64
      ICR: toBN(dec(100, 18)),
      extraParams: { from: whale },
    });
    const { troveId: aliceTroveId, collateral: A_coll, totalDebt: A_debt } = await openTrove({
      ICR: toBN(dec(4, 18)),
      extraParams: { from: alice },
    });
    const { troveId: bobTroveId, collateral: B_coll, totalDebt: B_debt } = await openTrove({
      ICR: toBN(dec(28, 18)),
      extraParams: { from: bob },
    });
    const { troveId: carolTroveId, collateral: C_coll, totalDebt: C_debt } = await openTrove({
      ICR: toBN(dec(8, 18)),
      extraParams: { from: carol },
    });
    const { troveId: dennisTroveId, collateral: D_coll, totalDebt: D_debt } = await openTrove({
      ICR: toBN(dec(80, 18)),
      extraParams: { from: dennis },
    });

    const { troveId: defaulter_1_TroveId, collateral: d1_coll, totalDebt: d1_debt } = await openTrove({
      ICR: toBN(dec(199, 16)),
      extraParams: { from: defaulter_1 },
    });
    const { troveId: defaulter_2_TroveId, collateral: d2_coll, totalDebt: d2_debt } = await openTrove({
      ICR: toBN(dec(156, 16)),
      extraParams: { from: defaulter_2 },
    });
    const { troveId: defaulter_3_TroveId, collateral: d3_coll, totalDebt: d3_debt } = await openTrove({
      ICR: toBN(dec(183, 16)),
      extraParams: { from: defaulter_3 },
    });
    const { troveId: defaulter_4_TroveId, collateral: d4_coll, totalDebt: d4_debt } = await openTrove({
      ICR: toBN(dec(166, 16)),
      extraParams: { from: defaulter_4 },
    });

    const totalCollNonDefaulters = W_coll.add(A_coll)
      .add(B_coll)
      .add(C_coll)
      .add(D_coll);
    const totalCollDefaulters = d1_coll.add(d2_coll).add(d3_coll).add(d4_coll);
    const totalColl = totalCollNonDefaulters.add(totalCollDefaulters);
    const totalDebt = W_debt.add(A_debt)
      .add(B_debt)
      .add(C_debt)
      .add(D_debt)
      .add(d1_debt)
      .add(d2_debt)
      .add(d3_debt)
      .add(d4_debt);

    assert.isTrue(await sortedTroves.contains(defaulter_1_TroveId));
    assert.isTrue(await sortedTroves.contains(defaulter_2_TroveId));
    assert.isTrue(await sortedTroves.contains(defaulter_3_TroveId));
    assert.isTrue(await sortedTroves.contains(defaulter_4_TroveId));

    assert.equal((await sortedTroves.getSize()).toString(), "9");

    // Price drops
    const price = toBN(dec(100, 18));
    await priceFeed.setPrice(price);

    const TCR_Before = await th.getTCR(contracts);
    assert.isAtMost(
      th.getDifference(TCR_Before, totalColl.mul(price).div(totalDebt)),
      1000
    );

    // Check pool is empty before liquidation
    assert.equal((await stabilityPool.getTotalBoldDeposits()).toString(), "0");

    // Confirm system is not in Recovery Mode
    assert.isFalse(await th.checkRecoveryMode(contracts));

    // Liquidate
    await troveManager.batchLiquidateTroves([aliceTroveId, bobTroveId, carolTroveId, dennisTroveId, defaulter_1_TroveId, defaulter_2_TroveId, defaulter_3_TroveId, defaulter_4_TroveId, whaleTroveId]);

    // Check all defaulters have been liquidated
    assert.isFalse(await sortedTroves.contains(defaulter_1_TroveId));
    assert.isFalse(await sortedTroves.contains(defaulter_2_TroveId));
    assert.isFalse(await sortedTroves.contains(defaulter_3_TroveId));
    assert.isFalse(await sortedTroves.contains(defaulter_4_TroveId));

    // check system sized reduced to 5 troves
    assert.equal((await sortedTroves.getSize()).toString(), "5");

    // Check that the liquidation sequence has reduced the TCR
    const TCR_After = await th.getTCR(contracts);
    // ((100+1+7+2+20)+(1+2+3+4)*0.995)*100/(2050+50+50+50+50+101+257+328+480)
    assert.isAtMost(
      th.getDifference(
        TCR_After,
        totalCollNonDefaulters
          .add(th.applyLiquidationFee(totalCollDefaulters))
          .mul(price)
          .div(totalDebt),
      ),
      1000
    );
    assert.isTrue(TCR_Before.gte(TCR_After));
    assert.isTrue(TCR_After.gte(TCR_Before.mul(toBN(995)).div(toBN(1000))));
  });

  it("batchLiquidateTroves(): Liquidating troves with SP deposits correctly impacts their SP deposit and ETH gain", async () => {
    const { contracts, openTrove } = await loadDeployAndFundFixture();
    const { priceFeed, troveManager, sortedTroves, stabilityPool } = contracts;

    // Whale provides 400 Bold to the SP
    const whaleDeposit = toBN(dec(40000, 18));
    const { troveId: whaleTroveId } = await openTrove({
      ICR: toBN(dec(100, 18)),
      extraBoldAmount: whaleDeposit,
      extraParams: { from: whale },
    });
    await stabilityPool.provideToSP(whaleDeposit, {
      from: whale,
    });

    const A_deposit = toBN(dec(10000, 18));
    const B_deposit = toBN(dec(30000, 18));
    const { troveId: aliceTroveId, collateral: A_coll, totalDebt: A_debt } = await openTrove({
      ICR: toBN(dec(2, 18)),
      extraBoldAmount: A_deposit,
      extraParams: { from: alice },
    });
    const { troveId: bobTroveId, collateral: B_coll, totalDebt: B_debt } = await openTrove({
      ICR: toBN(dec(2, 18)),
      extraBoldAmount: B_deposit,
      extraParams: { from: bob },
    });
    const { troveId: carolTroveId, collateral: C_coll, totalDebt: C_debt } = await openTrove({
      ICR: toBN(dec(2, 18)),
      extraParams: { from: carol },
    });

    const liquidatedColl = A_coll.add(B_coll).add(C_coll);
    const liquidatedDebt = A_debt.add(B_debt).add(C_debt);

    // A, B provide 100, 300 to the SP
    await stabilityPool.provideToSP(A_deposit, { from: alice });
    await stabilityPool.provideToSP(B_deposit, { from: bob });

    assert.equal((await sortedTroves.getSize()).toString(), "4");

    // Price drops
    await priceFeed.setPrice(dec(100, 18));

    // Check 800 Bold in Pool
    const totalDeposits = whaleDeposit.add(A_deposit).add(B_deposit);
    assert.equal(
      (await stabilityPool.getTotalBoldDeposits()).toString(),
      totalDeposits
    );

    // Confirm system is not in Recovery Mode
    assert.isFalse(await th.checkRecoveryMode(contracts));

    // Liquidate
    await troveManager.batchLiquidateTroves([aliceTroveId, bobTroveId, carolTroveId, whaleTroveId]);

    // Check all defaulters have been liquidated
    assert.isFalse(await sortedTroves.contains(aliceTroveId));
    assert.isFalse(await sortedTroves.contains(bobTroveId));
    assert.isFalse(await sortedTroves.contains(carolTroveId));

    // check system sized reduced to 1 troves
    assert.equal((await sortedTroves.getSize()).toString(), "1");

    /* Prior to liquidation, SP deposits were:
    Whale: 400 Bold
    Alice: 100 Bold
    Bob:   300 Bold
    Carol: 0 Bold

    Total Bold in Pool: 800 Bold

    Then, liquidation hits A,B,C: 

    Total liquidated debt = 150 + 350 + 150 = 650 Bold
    Total liquidated ETH = 1.1 + 3.1 + 1.1 = 5.3 ETH

    whale bold loss: 650 * (400/800) = 325 bold
    alice bold loss:  650 *(100/800) = 81.25 bold
    bob bold loss: 650 * (300/800) = 243.75 bold

    whale remaining deposit: (400 - 325) = 75 bold
    alice remaining deposit: (100 - 81.25) = 18.75 bold
    bob remaining deposit: (300 - 243.75) = 56.25 bold

    whale eth gain: 5*0.995 * (400/800) = 2.4875 eth
    alice eth gain: 5*0.995 *(100/800) = 0.621875 eth
    bob eth gain: 5*0.995 * (300/800) = 1.865625 eth

    Total remaining deposits: 150 Bold
    Total ETH gain: 4.975 ETH */

    // Check remaining Bold Deposits and ETH gain, for whale and depositors whose troves were liquidated
    const whale_Deposit_After = await stabilityPool.getCompoundedBoldDeposit(
      whale
    );
    const alice_Deposit_After = await stabilityPool.getCompoundedBoldDeposit(
      alice
    );
    const bob_Deposit_After = await stabilityPool.getCompoundedBoldDeposit(bob);

    const whale_ETHGain = await stabilityPool.getDepositorETHGain(whale);
    const alice_ETHGain = await stabilityPool.getDepositorETHGain(alice);
    const bob_ETHGain = await stabilityPool.getDepositorETHGain(bob);

    assert.isAtMost(
      th.getDifference(
        whale_Deposit_After,
        whaleDeposit.sub(liquidatedDebt.mul(whaleDeposit).div(totalDeposits))
      ),
      100000
    );
    assert.isAtMost(
      th.getDifference(
        alice_Deposit_After,
        A_deposit.sub(liquidatedDebt.mul(A_deposit).div(totalDeposits))
      ),
      100000
    );
    assert.isAtMost(
      th.getDifference(
        bob_Deposit_After,
        B_deposit.sub(liquidatedDebt.mul(B_deposit).div(totalDeposits))
      ),
      100000
    );

    assert.isAtMost(
      th.getDifference(
        whale_ETHGain,
        th
          .applyLiquidationFee(liquidatedColl)
          .mul(whaleDeposit)
          .div(totalDeposits)
      ),
      100000
    );
    assert.isAtMost(
      th.getDifference(
        alice_ETHGain,
        th.applyLiquidationFee(liquidatedColl).mul(A_deposit).div(totalDeposits)
      ),
      100000
    );
    assert.isAtMost(
      th.getDifference(
        bob_ETHGain,
        th.applyLiquidationFee(liquidatedColl).mul(B_deposit).div(totalDeposits)
      ),
      100000
    );

    // Check total remaining deposits and ETH gain in Stability Pool
    const total_BoldinSP = (
      await stabilityPool.getTotalBoldDeposits()
    ).toString();
    const total_ETHinSP = (await stabilityPool.getETHBalance()).toString();

    assert.isAtMost(
      th.getDifference(total_BoldinSP, totalDeposits.sub(liquidatedDebt)),
      1000
    );
    assert.isAtMost(
      th.getDifference(total_ETHinSP, th.applyLiquidationFee(liquidatedColl)),
      1000
    );
  });

  // TODO: revisit the relevance of this test since it relies on liquidateTroves(), which now no longer works due to ordering by interest rate.
  // Can we achieve / test the same thing using another liquidation function?

  it("batchLiquidateTroves(): liquidates a Trove that a) was skipped in a previous liquidation and b) has pending rewards", async () => {
    const { contracts, openTrove } = await loadDeployAndFundFixture();
    const { priceFeed, troveManager, sortedTroves, stabilityPool, defaultPool, borrowerOperations } = contracts;

    // A, B, C, D, E open troves
    const { troveId: CTroveId } = await openTrove({ ICR: toBN(dec(300, 16)), extraParams: { from: C } });
    const { troveId: DTroveId } = await openTrove({ ICR: toBN(dec(364, 16)), extraParams: { from: D } });
    const { troveId: ETroveId } = await openTrove({ ICR: toBN(dec(364, 16)), extraParams: { from: E } });
    const { troveId: ATroveId } = await openTrove({ ICR: toBN(dec(120, 16)), extraParams: { from: A } });
    const { troveId: BTroveId } = await openTrove({ ICR: toBN(dec(133, 16)), extraParams: { from: B } });

    // Price drops
    await priceFeed.setPrice(dec(175, 18));
    let price = await priceFeed.getPrice();

    // Confirm system is not in Recovery Mode
    assert.isFalse(await th.checkRecoveryMode(contracts));

    // A gets liquidated, creates pending rewards for all
    const liqTxA = await troveManager.liquidate(ATroveId);
    assert.isTrue(liqTxA.receipt.status);
    assert.isFalse(await sortedTroves.contains(ATroveId));

    // A adds 10 Bold to the SP, but less than C's debt
    await stabilityPool.provideToSP(dec(10, 18), { from: A });

    // Price drops
    await priceFeed.setPrice(dec(100, 18));
    price = await priceFeed.getPrice();
    // Confirm system is now in Recovery Mode
    assert.isTrue(await th.checkRecoveryMode(contracts));

    // Confirm C has ICR > TCR
    const TCR = await troveManager.getTCR(price);
    const ICR_C = await troveManager.getCurrentICR(C, price);

    assert.isTrue(ICR_C.gt(TCR));

    // Attempt to liquidate B and C, which skips C in the liquidation since it is immune
    const liqTxBC = await troveManager.batchLiquidateTroves([BTroveId, CTroveId]);
    assert.isTrue(liqTxBC.receipt.status);
    assert.isFalse(await sortedTroves.contains(BTroveId));
    assert.isTrue(await sortedTroves.contains(CTroveId));
    assert.isTrue(await sortedTroves.contains(DTroveId));
    assert.isTrue(await sortedTroves.contains(ETroveId));

    // // All remaining troves D and E repay a little debt, applying their pending rewards
    assert.isTrue((await sortedTroves.getSize()).eq(toBN("3")));
    await borrowerOperations.repayBold(DTroveId, dec(1, 18), { from: D });
    await borrowerOperations.repayBold(ETroveId, dec(1, 18), { from: E });

    // Check C is the only trove that has pending rewards
    assert.isTrue(await troveManager.hasPendingRewards(CTroveId));
    assert.isFalse(await troveManager.hasPendingRewards(DTroveId));
    assert.isFalse(await troveManager.hasPendingRewards(ETroveId));

    // Check C's pending coll and debt rewards are <= the coll and debt in the DefaultPool
    const pendingETH_C = await troveManager.getPendingETHReward(CTroveId);
    const pendingBoldDebt_C = await troveManager.getPendingBoldDebtReward(CTroveId);
    const defaultPoolETH = await defaultPool.getETHBalance();
    const defaultPoolBoldDebt = await defaultPool.getBoldDebt();
    assert.isTrue(pendingETH_C.lte(defaultPoolETH));
    assert.isTrue(pendingBoldDebt_C.lte(defaultPoolBoldDebt));
    //Check only difference is dust
    assert.isAtMost(th.getDifference(pendingETH_C, defaultPoolETH), 1000);
    assert.isAtMost(
      th.getDifference(pendingBoldDebt_C, defaultPoolBoldDebt),
      1000
    );

    // Confirm system is still in Recovery Mode
    assert.isTrue(await th.checkRecoveryMode(contracts));

    // D and E fill the Stability Pool, enough to completely absorb C's debt of 70
    await stabilityPool.provideToSP(dec(50, 18), { from: D });
    await stabilityPool.provideToSP(dec(50, 18), { from: E });

    await priceFeed.setPrice(dec(50, 18));

    // Try to liquidate C again. Check it succeeds and closes C's trove
    const liqTx2 = await troveManager.batchLiquidateTroves([CTroveId, DTroveId]);
    assert.isTrue(liqTx2.receipt.status);
    assert.isFalse(await sortedTroves.contains(CTroveId));
    assert.isFalse(await sortedTroves.contains(DTroveId));
    assert.isTrue(await sortedTroves.contains(ETroveId));
    assert.isTrue((await sortedTroves.getSize()).eq(toBN("1")));
  });

  it("batchLiquidateTroves(): closes every trove with ICR < MCR in the given array", async () => {
    const { contracts, openTrove } = await loadDeployAndFundFixture();
    const { priceFeed, troveManager, sortedTroves, stabilityPool } = contracts;

    // --- SETUP ---
    await openTrove({ ICR: toBN(dec(100, 18)), extraParams: { from: whale } });

    const { troveId: aliceTroveId } = await openTrove({ ICR: toBN(dec(200, 16)), extraParams: { from: alice } });
    const { troveId: bobTroveId } = await openTrove({ ICR: toBN(dec(133, 16)), extraParams: { from: bob } });
    const { troveId: carolTroveId } = await openTrove({ ICR: toBN(dec(200, 16)), extraParams: { from: carol } });
    const { troveId: dennisTroveId } = await openTrove({
      ICR: toBN(dec(2000, 16)),
      extraParams: { from: dennis },
    });
    const { troveId: erinTroveId } = await openTrove({ ICR: toBN(dec(1800, 16)), extraParams: { from: erin } });

    // Check full sorted list size is 6
    assert.equal((await sortedTroves.getSize()).toString(), "6");

    // Whale puts some tokens in Stability Pool
    await stabilityPool.provideToSP(dec(300, 18), {
      from: whale,
    });

    // --- TEST ---

    // Price drops to 1ETH:100Bold, reducing A, B, C ICR below MCR
    await priceFeed.setPrice(dec(100, 18));
    const price = await priceFeed.getPrice();

    // Confirm system is not in Recovery Mode
    assert.isFalse(await th.checkRecoveryMode(contracts));

    // Confirm troves A-C are ICR < 110%
    assert.isTrue((await troveManager.getCurrentICR(aliceTroveId, price)).lt(mv._MCR));
    assert.isTrue((await troveManager.getCurrentICR(bobTroveId, price)).lt(mv._MCR));
    assert.isTrue((await troveManager.getCurrentICR(carolTroveId, price)).lt(mv._MCR));

    // Confirm D-E are ICR > 110%
    assert.isTrue(
      (await troveManager.getCurrentICR(dennisTroveId, price)).gte(mv._MCR)
    );
    assert.isTrue((await troveManager.getCurrentICR(erinTroveId, price)).gte(mv._MCR));

    // Confirm Whale is ICR >= 110%
    assert.isTrue(
      (await troveManager.getCurrentICR(whale, price)).gte(mv._MCR)
    );

    const liquidationArray = [aliceTroveId, bobTroveId, carolTroveId, dennisTroveId, erinTroveId];
    await troveManager.batchLiquidateTroves(liquidationArray);

    // Confirm troves A-C have been removed from the system
    assert.isFalse(await sortedTroves.contains(aliceTroveId));
    assert.isFalse(await sortedTroves.contains(bobTroveId));
    assert.isFalse(await sortedTroves.contains(carolTroveId));

    // Check all troves A-C are now closed by liquidation
    assert.equal((await troveManager.Troves(aliceTroveId))[3].toString(), "3");
    assert.equal((await troveManager.Troves(bobTroveId))[3].toString(), "3");
    assert.equal((await troveManager.Troves(carolTroveId))[3].toString(), "3");

    // Check sorted list has been reduced to length 3
    assert.equal((await sortedTroves.getSize()).toString(), "3");
  });

  it("batchLiquidateTroves(): does not liquidate troves that are not in the given array", async () => {
    const { contracts, openTrove } = await loadDeployAndFundFixture();
    const { priceFeed, troveManager, sortedTroves, stabilityPool } = contracts;

    // --- SETUP ---
    await openTrove({ ICR: toBN(dec(100, 18)), extraParams: { from: whale } });

    const { troveId: aliceTroveId } = await openTrove({ ICR: toBN(dec(200, 16)), extraParams: { from: alice } });
    const { troveId: bobTroveId } = await openTrove({ ICR: toBN(dec(180, 16)), extraParams: { from: bob } });
    const { troveId: carolTroveId } = await openTrove({ ICR: toBN(dec(200, 16)), extraParams: { from: carol } });
    const { troveId: dennisTroveId } = await openTrove({
      ICR: toBN(dec(200, 16)),
      extraBoldAmount: toBN(dec(500, 18)),
      extraParams: { from: dennis },
    });
    const { troveId: erinTroveId } = await openTrove({
      ICR: toBN(dec(200, 16)),
      extraBoldAmount: toBN(dec(500, 18)),
      extraParams: { from: erin },
    });

    // Check full sorted list size is 6
    assert.equal((await sortedTroves.getSize()).toString(), "6");

    // Whale puts some tokens in Stability Pool
    await stabilityPool.provideToSP(dec(300, 18), {
      from: whale,
    });

    // --- TEST ---

    // Price drops to 1ETH:100Bold, reducing A, B, C ICR below MCR
    await priceFeed.setPrice(dec(100, 18));
    const price = await priceFeed.getPrice();

    // Confirm system is not in Recovery Mode
    assert.isFalse(await th.checkRecoveryMode(contracts));

    // Confirm troves A-E are ICR < 110%
    assert.isTrue((await troveManager.getCurrentICR(aliceTroveId, price)).lt(mv._MCR));
    assert.isTrue((await troveManager.getCurrentICR(bobTroveId, price)).lt(mv._MCR));
    assert.isTrue((await troveManager.getCurrentICR(carolTroveId, price)).lt(mv._MCR));
    assert.isTrue(
      (await troveManager.getCurrentICR(dennisTroveId, price)).lt(mv._MCR)
    );
    assert.isTrue((await troveManager.getCurrentICR(erinTroveId, price)).lt(mv._MCR));

    const liquidationArray = [aliceTroveId, bobTroveId]; // C-E not included
    await troveManager.batchLiquidateTroves(liquidationArray);

    // Confirm troves A-B have been removed from the system
    assert.isFalse(await sortedTroves.contains(aliceTroveId));
    assert.isFalse(await sortedTroves.contains(bobTroveId));

    // Check all troves A-B are now closed by liquidation
    assert.equal((await troveManager.Troves(aliceTroveId))[3].toString(), "3");
    assert.equal((await troveManager.Troves(bobTroveId))[3].toString(), "3");

    // Confirm troves C-E remain in the system
    assert.isTrue(await sortedTroves.contains(carolTroveId));
    assert.isTrue(await sortedTroves.contains(dennisTroveId));
    assert.isTrue(await sortedTroves.contains(erinTroveId));

    // Check all troves C-E are still active
    assert.equal((await troveManager.Troves(carolTroveId))[3].toString(), "1");
    assert.equal((await troveManager.Troves(dennisTroveId))[3].toString(), "1");
    assert.equal((await troveManager.Troves(erinTroveId))[3].toString(), "1");

    // Check sorted list has been reduced to length 4
    assert.equal((await sortedTroves.getSize()).toString(), "4");
  });

  it("batchLiquidateTroves(): does not close troves with ICR >= MCR in the given array", async () => {
    const { contracts, openTrove } = await loadDeployAndFundFixture();
    const { priceFeed, troveManager, sortedTroves, stabilityPool } = contracts;

    // --- SETUP ---
    const { troveId: whaleTroveId } = await openTrove({ ICR: toBN(dec(100, 18)), extraParams: { from: whale } });

    const { troveId: aliceTroveId } = await openTrove({ ICR: toBN(dec(190, 16)), extraParams: { from: alice } });
    const { troveId: bobTroveId } = await openTrove({ ICR: toBN(dec(120, 16)), extraParams: { from: bob } });
    const { troveId: carolTroveId } = await openTrove({ ICR: toBN(dec(195, 16)), extraParams: { from: carol } });
    const { troveId: dennisTroveId } = await openTrove({
      ICR: toBN(dec(2000, 16)),
      extraParams: { from: dennis },
    });
    const { troveId: erinTroveId } = await openTrove({ ICR: toBN(dec(1800, 16)), extraParams: { from: erin } });

    // Check full sorted list size is 6
    assert.equal((await sortedTroves.getSize()).toString(), "6");

    // Whale puts some tokens in Stability Pool
    await stabilityPool.provideToSP(dec(300, 18), {
      from: whale,
    });

    // --- TEST ---

    // Price drops to 1ETH:100Bold, reducing A, B, C ICR below MCR
    await priceFeed.setPrice(dec(100, 18));
    const price = await priceFeed.getPrice();

    // Confirm system is not in Recovery Mode
    assert.isFalse(await th.checkRecoveryMode(contracts));

    // Confirm troves A-C are ICR < 110%
    assert.isTrue((await troveManager.getCurrentICR(aliceTroveId, price)).lt(mv._MCR));
    assert.isTrue((await troveManager.getCurrentICR(bobTroveId, price)).lt(mv._MCR));
    assert.isTrue((await troveManager.getCurrentICR(carolTroveId, price)).lt(mv._MCR));

    // Confirm D-E are ICR >= 110%
    assert.isTrue(
      (await troveManager.getCurrentICR(dennisTroveId, price)).gte(mv._MCR)
    );
    assert.isTrue((await troveManager.getCurrentICR(erinTroveId, price)).gte(mv._MCR));

    // Confirm Whale is ICR > 110%
    assert.isTrue(
      (await troveManager.getCurrentICR(whale, price)).gte(mv._MCR)
    );

    const liquidationArray = [aliceTroveId, bobTroveId, carolTroveId, dennisTroveId, erinTroveId];
    await troveManager.batchLiquidateTroves(liquidationArray);

    // Confirm troves D-E and whale remain in the system
    assert.isTrue(await sortedTroves.contains(dennisTroveId));
    assert.isTrue(await sortedTroves.contains(erinTroveId));
    assert.isTrue(await sortedTroves.contains(whaleTroveId));

    // Check all troves D-E and whale remain active
    assert.equal((await troveManager.Troves(dennisTroveId))[3].toString(), "1");
    assert.equal((await troveManager.Troves(erinTroveId))[3].toString(), "1");
    assert.isTrue(await sortedTroves.contains(whaleTroveId));

    // Check sorted list has been reduced to length 3
    assert.equal((await sortedTroves.getSize()).toString(), "3");
  });

  it("batchLiquidateTroves(): reverts if array is empty", async () => {
    const { contracts, openTrove } = await loadDeployAndFundFixture();
    const { priceFeed, troveManager, sortedTroves, stabilityPool } = contracts;

    // --- SETUP ---
    await openTrove({ ICR: toBN(dec(100, 18)), extraParams: { from: whale } });

    await openTrove({ ICR: toBN(dec(190, 16)), extraParams: { from: alice } });
    await openTrove({ ICR: toBN(dec(120, 16)), extraParams: { from: bob } });
    await openTrove({ ICR: toBN(dec(195, 16)), extraParams: { from: carol } });
    await openTrove({
      ICR: toBN(dec(2000, 16)),
      extraParams: { from: dennis },
    });
    await openTrove({ ICR: toBN(dec(1800, 16)), extraParams: { from: erin } });

    // Check full sorted list size is 6
    assert.equal((await sortedTroves.getSize()).toString(), "6");

    // Whale puts some tokens in Stability Pool
    await stabilityPool.provideToSP(dec(300, 18), {
      from: whale,
    });

    // --- TEST ---

    // Price drops to 1ETH:100Bold, reducing A, B, C ICR below MCR
    await priceFeed.setPrice(dec(100, 18));
    const price = await priceFeed.getPrice();

    // Confirm system is not in Recovery Mode
    assert.isFalse(await th.checkRecoveryMode(contracts));

    const liquidationArray = [];
    try {
      const tx = await troveManager.batchLiquidateTroves(liquidationArray);
      assert.isFalse(tx.receipt.status);
    } catch (error) {
      assert.include(
        error.message,
        "TroveManager: Calldata address array must not be empty"
      );
    }
  });

  it("batchLiquidateTroves(): skips if trove is non-existent", async () => {
    const { contracts, openTrove } = await loadDeployAndFundFixture();
    const { priceFeed, troveManager, sortedTroves, stabilityPool } = contracts;

    // --- SETUP ---
    const spDeposit = toBN(dec(500000, 18));
    await openTrove({
      ICR: toBN(dec(100, 18)),
      extraBoldAmount: spDeposit,
      extraParams: { from: whale },
    });

    const { troveId: aliceTroveId, totalDebt: A_debt } = await openTrove({
      ICR: toBN(dec(190, 16)),
      extraParams: { from: alice },
    });
    const { troveId: bobTroveId, totalDebt: B_debt } = await openTrove({
      ICR: toBN(dec(120, 16)),
      extraParams: { from: bob },
    });
    const { troveId: dennisTroveId } = await openTrove({
      ICR: toBN(dec(2000, 16)),
      extraParams: { from: dennis },
    });
    const { troveId: erinTroveId } = await openTrove({ ICR: toBN(dec(1800, 16)), extraParams: { from: erin } });

    assert.equal(await troveManager.getTroveStatus(th.addressToTroveId(carol)), 0); // check trove non-existent

    // Check full sorted list size is 6
    assert.equal((await sortedTroves.getSize()).toString(), "5");

    // Whale puts some tokens in Stability Pool
    await stabilityPool.provideToSP(spDeposit, { from: whale });

    // --- TEST ---

    // Price drops to 1ETH:100Bold, reducing A, B, C ICR below MCR
    await priceFeed.setPrice(dec(100, 18));
    const price = await priceFeed.getPrice();

    // Confirm system is not in Recovery Mode
    assert.isFalse(await th.checkRecoveryMode(contracts));

    // Confirm troves A-B are ICR < 110%
    assert.isTrue((await troveManager.getCurrentICR(aliceTroveId, price)).lt(mv._MCR));
    assert.isTrue((await troveManager.getCurrentICR(bobTroveId, price)).lt(mv._MCR));

    // Confirm D-E are ICR > 110%
    assert.isTrue(
      (await troveManager.getCurrentICR(dennisTroveId, price)).gte(mv._MCR)
    );
    assert.isTrue((await troveManager.getCurrentICR(erinTroveId, price)).gte(mv._MCR));

    // Confirm Whale is ICR >= 110%
    assert.isTrue(
      (await troveManager.getCurrentICR(whale, price)).gte(mv._MCR)
    );

    // Liquidate - trove C in between the ones to be liquidated!
    const liquidationArray = [aliceTroveId, th.addressToTroveId(carol), bobTroveId, dennisTroveId, erinTroveId];
    await troveManager.batchLiquidateTroves(liquidationArray);

    // Confirm troves A-B have been removed from the system
    assert.isFalse(await sortedTroves.contains(aliceTroveId));
    assert.isFalse(await sortedTroves.contains(bobTroveId));

    // Check all troves A-B are now closed by liquidation
    assert.equal((await troveManager.Troves(aliceTroveId))[3].toString(), "3");
    assert.equal((await troveManager.Troves(bobTroveId))[3].toString(), "3");

    // Check sorted list has been reduced to length 3
    assert.equal((await sortedTroves.getSize()).toString(), "3");

    // Confirm trove C non-existent
    assert.isFalse(await sortedTroves.contains(th.addressToTroveId(carol)));
    assert.equal((await troveManager.Troves(th.addressToTroveId(carol)))[3].toString(), "0");

    // Check Stability pool has only been reduced by A-B
    th.assertIsApproximatelyEqual(
      (await stabilityPool.getTotalBoldDeposits()).toString(),
      spDeposit.sub(A_debt).sub(B_debt)
    );

    // Confirm system is not in Recovery Mode
    assert.isFalse(await th.checkRecoveryMode(contracts));
  });

  it("batchLiquidateTroves(): skips if a trove has been closed", async () => {
    const { contracts, openTrove } = await loadDeployAndFundFixture();
    const { priceFeed, troveManager, sortedTroves, stabilityPool, boldToken, borrowerOperations } = contracts;

    // --- SETUP ---
    const spDeposit = toBN(dec(500000, 18));
    await openTrove({
      ICR: toBN(dec(100, 18)),
      extraBoldAmount: spDeposit,
      extraParams: { from: whale },
    });

    const { troveId: aliceTroveId, totalDebt: A_debt } = await openTrove({
      ICR: toBN(dec(190, 16)),
      extraParams: { from: alice },
    });
    const { troveId: bobTroveId, totalDebt: B_debt } = await openTrove({
      ICR: toBN(dec(120, 16)),
      extraParams: { from: bob },
    });
    const { troveId: carolTroveId } = await openTrove({ ICR: toBN(dec(195, 16)), extraParams: { from: carol } });
    const { troveId: dennisTroveId } = await openTrove({
      ICR: toBN(dec(2000, 16)),
      extraParams: { from: dennis },
    });
    const { troveId: erinTroveId } = await openTrove({ ICR: toBN(dec(1800, 16)), extraParams: { from: erin } });

    assert.isTrue(await sortedTroves.contains(carolTroveId));

    // Check full sorted list size is 6
    assert.equal((await sortedTroves.getSize()).toString(), "6");

    // Whale puts some tokens in Stability Pool
    await stabilityPool.provideToSP(spDeposit, { from: whale });

    // Whale transfers to Carol so she can close her trove
    await boldToken.transfer(carol, dec(100, 18), { from: whale });

    // --- TEST ---

    // Price drops to 1ETH:100Bold, reducing A, B, C ICR below MCR
    await priceFeed.setPrice(dec(100, 18));
    const price = await priceFeed.getPrice();

    // Carol liquidated, and her trove is closed
    const txCarolClose = await borrowerOperations.closeTrove(carolTroveId, { from: carol });
    assert.isTrue(txCarolClose.receipt.status);

    assert.isFalse(await sortedTroves.contains(carolTroveId));

    assert.equal(await troveManager.getTroveStatus(carolTroveId), 2); // check trove closed

    // Confirm system is not in Recovery Mode
    assert.isFalse(await th.checkRecoveryMode(contracts));

    // Confirm troves A-B are ICR < 110%
    assert.isTrue((await troveManager.getCurrentICR(aliceTroveId, price)).lt(mv._MCR));
    assert.isTrue((await troveManager.getCurrentICR(bobTroveId, price)).lt(mv._MCR));

    // Confirm D-E are ICR > 110%
    assert.isTrue(
      (await troveManager.getCurrentICR(dennisTroveId, price)).gte(mv._MCR)
    );
    assert.isTrue((await troveManager.getCurrentICR(erinTroveId, price)).gte(mv._MCR));

    // Confirm Whale is ICR >= 110%
    assert.isTrue(
      (await troveManager.getCurrentICR(whale, price)).gte(mv._MCR)
    );

    // Liquidate - trove C in between the ones to be liquidated!
    const liquidationArray = [aliceTroveId, carolTroveId, bobTroveId, dennisTroveId, erinTroveId];
    await troveManager.batchLiquidateTroves(liquidationArray);

    // Confirm troves A-B have been removed from the system
    assert.isFalse(await sortedTroves.contains(aliceTroveId));
    assert.isFalse(await sortedTroves.contains(bobTroveId));

    // Check all troves A-B are now closed by liquidation
    assert.equal((await troveManager.Troves(aliceTroveId))[3].toString(), "3");
    assert.equal((await troveManager.Troves(bobTroveId))[3].toString(), "3");
    // Trove C still closed by user
    assert.equal((await troveManager.Troves(carolTroveId))[3].toString(), "2");

    // Check sorted list has been reduced to length 3
    assert.equal((await sortedTroves.getSize()).toString(), "3");

    // Check Stability pool has only been reduced by A-B
    th.assertIsApproximatelyEqual(
      (await stabilityPool.getTotalBoldDeposits()).toString(),
      spDeposit.sub(A_debt).sub(B_debt)
    );

    // Confirm system is not in Recovery Mode
    assert.isFalse(await th.checkRecoveryMode(contracts));
  });

  // --- redemptions ---

  // TODO: Revisit all redemption tests when implementing redeeming by interest rate ordering, and leaving fully redeemed Troves open.
  //  Many of these tests rely on specific ICR ordering in the setup, and close fully redeemed.
  //  It may be more efficient to write wholly new redemption tests in Solidity for Foundry.
  it.skip("getRedemptionHints(): gets the address of the first Trove and the final ICR of the last Trove involved in a redemption", async () => {
    const { openTrove } = await loadDeployAndFundFixture();

    // --- SETUP ---
    const partialRedemptionAmount = toBN(dec(100, 18));
    const { collateral: A_coll, totalDebt: A_totalDebt } = await openTrove({
      ICR: toBN(dec(310, 16)),
      extraBoldAmount: partialRedemptionAmount,
      extraParams: { from: alice },
    });
    const { netDebt: B_debt } = await openTrove({
      ICR: toBN(dec(290, 16)),
      extraParams: { from: bob },
    });
    const { netDebt: C_debt } = await openTrove({
      ICR: toBN(dec(250, 16)),
      extraParams: { from: carol },
    });
    // Dennis' Trove should be untouched by redemption, because its ICR will be < 110% after the price drop
    await openTrove({ ICR: toBN(dec(120, 16)), extraParams: { from: dennis } });

    // Drop the price
    const price = toBN(dec(100, 18));
    await priceFeed.setPrice(price);

    // --- TEST ---
    const redemptionAmount = C_debt.add(B_debt).add(partialRedemptionAmount);
    const { firstRedemptionHint, partialRedemptionHintNICR } =
      await hintHelpers.getRedemptionHints(redemptionAmount, price, 0);

    assert.equal(firstRedemptionHint, carol);
    const expectedICR = A_coll.mul(price)
      .sub(partialRedemptionAmount.mul(mv._1e18BN))
      .div(A_totalDebt.sub(partialRedemptionAmount));
    th.assertIsApproximatelyEqual(partialRedemptionHintNICR, expectedICR);
  });

  it.skip("getRedemptionHints(): returns 0 as partialRedemptionHintNICR when reaching _maxIterations", async () => {
    const { openTrove } = await loadDeployAndFundFixture();

    // --- SETUP ---
    await openTrove({ ICR: toBN(dec(310, 16)), extraParams: { from: alice } });
    await openTrove({ ICR: toBN(dec(290, 16)), extraParams: { from: bob } });
    await openTrove({ ICR: toBN(dec(250, 16)), extraParams: { from: carol } });
    await openTrove({ ICR: toBN(dec(180, 16)), extraParams: { from: dennis } });

    const price = await priceFeed.getPrice();

    // --- TEST ---

    // Get hints for a redemption of 170 + 30 + some extra Bold. At least 3 iterations are needed
    // for total redemption of the given amount.
    const { partialRedemptionHintNICR } = await hintHelpers.getRedemptionHints(
      "210" + _18_zeros,
      price,
      2
    ); // limit _maxIterations to 2

    assert.equal(partialRedemptionHintNICR, "0");
  });

  it.skip("redeemCollateral(): cancels the provided Bold with debt from Troves with the lowest ICRs and sends an equivalent amount of Ether", async () => {
    const { openTrove, contracts } = await loadDeployAndFundFixture();
    const { troveManager, boldToken, priceFeed, sortedTroves } = contracts;

    // --- SETUP ---
    const { troveId: aliceTroveId, totalDebt: A_totalDebt } = await openTrove({
      ICR: toBN(dec(310, 16)),
      extraBoldAmount: dec(10, 18),
      extraParams: { from: alice },
    });
    const { troveId: bobTroveId, netDebt: B_netDebt } = await openTrove({
      ICR: toBN(dec(290, 16)),
      extraBoldAmount: dec(8, 18),
      extraParams: { from: bob },
    });
    const { troveId: carolTroveId, netDebt: C_netDebt } = await openTrove({
      ICR: toBN(dec(250, 16)),
      extraBoldAmount: dec(10, 18),
      extraParams: { from: carol },
    });
    const partialRedemptionAmount = toBN(2);
    const redemptionAmount = C_netDebt.add(B_netDebt).add(
      partialRedemptionAmount
    );
    // start Dennis with a high ICR
    await openTrove({
      ICR: toBN(dec(100, 18)),
      extraBoldAmount: redemptionAmount,
      extraParams: { from: dennis },
    });

    const dennis_ETHBalance_Before = toBN(await contracts.WETH.balanceOf(dennis));

    const dennis_BoldBalance_Before = await boldToken.balanceOf(dennis);

    const price = await priceFeed.getPrice();
    assert.equal(price, dec(200, 18));

    // --- TEST ---

    // Find hints for redeeming 20 Bold
    const { firstRedemptionHint, partialRedemptionHintNICR } =
      await hintHelpers.getRedemptionHints(redemptionAmount, price, 0);

    // We don't need to use getApproxHint for this test, since it's not the subject of this
    // test case, and the list is very small, so the correct position is quickly found
    const { 0: upperPartialRedemptionHint, 1: lowerPartialRedemptionHint } =
      await sortedTroves.findInsertPosition(
        partialRedemptionHintNICR,
        dennis,
        dennis
      );

    // skip bootstrapping phase
    await th.fastForwardTime(
      timeValues.SECONDS_IN_ONE_WEEK * 2,
      web3.currentProvider
    );

    // Dennis redeems 20 Bold
    // Don't pay for gas, as it makes it easier to calculate the received Ether
    const redemptionTx = await troveManager.redeemCollateral(
      redemptionAmount,
      firstRedemptionHint,
      upperPartialRedemptionHint,
      lowerPartialRedemptionHint,
      partialRedemptionHintNICR,
      0,
      th._100pct,
      {
        from: dennis,
        gasPrice: GAS_PRICE,
      }
    );

    const ETHFee = th.getEmittedRedemptionValues(redemptionTx)[3];

    const alice_Trove_After = await troveManager.Troves(aliceTroveId);
    const bob_Trove_After = await troveManager.Troves(bobTroveId);
    const carol_Trove_After = await troveManager.Troves(carolTroveId);

    const alice_debt_After = alice_Trove_After[0].toString();
    const bob_debt_After = bob_Trove_After[0].toString();
    const carol_debt_After = carol_Trove_After[0].toString();

    /* check that Dennis' redeemed 20 Bold has been cancelled with debt from Bobs's Trove (8) and Carol's Trove (10).
    The remaining lot (2) is sent to Alice's Trove, who had the best ICR.
    It leaves her with (3) Bold debt + 50 for gas compensation. */
    th.assertIsApproximatelyEqual(
      alice_debt_After,
      A_totalDebt.sub(partialRedemptionAmount)
    );
    assert.equal(bob_debt_After, "0");
    assert.equal(carol_debt_After, "0");

    const dennis_ETHBalance_After = toBN(await contracts.WETH.balanceOf(dennis));
    const receivedETH = dennis_ETHBalance_After.sub(dennis_ETHBalance_Before);

    const expectedTotalETHDrawn = redemptionAmount.div(toBN(200)); // convert redemptionAmount Bold to ETH, at ETH:USD price 200
    const expectedReceivedETH = expectedTotalETHDrawn .sub(toBN(ETHFee));

    // console.log("*********************************************************************************")
    // console.log("ETHFee: " + ETHFee)
    // console.log("dennis_ETHBalance_Before: " + dennis_ETHBalance_Before)
    // console.log("GAS_USED: " + th.gasUsed(redemptionTx))
    // console.log("dennis_ETHBalance_After: " + dennis_ETHBalance_After)
    // console.log("expectedTotalETHDrawn: " + expectedTotalETHDrawn)
    // console.log("received  : " + receivedETH)
    // console.log("expected : " + expectedReceivedETH)
    // console.log("*********************************************************************************")
    th.assertIsApproximatelyEqual(expectedReceivedETH, receivedETH);

    const dennis_BoldBalance_After = (
      await boldToken.balanceOf(dennis)
    ).toString();
    assert.equal(
      dennis_BoldBalance_After,
      dennis_BoldBalance_Before.sub(redemptionAmount)
    );
  });

  it.skip("redeemCollateral(): with invalid first hint, zero address", async () => {
    const { contracts, openTrove } = await loadDeployAndFundFixture();
    const { troveManager, priceFeed, sortedTroves } = contracts;

    // --- SETUP ---
    const { troveId: aliceTroveId, totalDebt: A_totalDebt } = await openTrove({
      ICR: toBN(dec(310, 16)),
      extraBoldAmount: dec(10, 18),
      extraParams: { from: alice },
    });
    const { troveId: bobTroveId, netDebt: B_netDebt } = await openTrove({
      ICR: toBN(dec(290, 16)),
      extraBoldAmount: dec(8, 18),
      extraParams: { from: bob },
    });
    const { troveId: carolTroveId, netDebt: C_netDebt } = await openTrove({
      ICR: toBN(dec(250, 16)),
      extraBoldAmount: dec(10, 18),
      extraParams: { from: carol },
    });
    const partialRedemptionAmount = toBN(2);
    const redemptionAmount = C_netDebt.add(B_netDebt).add(
      partialRedemptionAmount
    );
    // start Dennis with a high ICR
    await openTrove({
      ICR: toBN(dec(100, 18)),
      extraBoldAmount: redemptionAmount,
      extraParams: { from: dennis },
    });

    const dennis_ETHBalance_Before = toBN(await contracts.WETH.balanceOf(dennis));

    const dennis_BoldBalance_Before = await boldToken.balanceOf(dennis);

    const price = await priceFeed.getPrice();
    assert.equal(price, dec(200, 18));

    // --- TEST ---

    // Find hints for redeeming 20 Bold
    const { firstRedemptionHint, partialRedemptionHintNICR } =
      await hintHelpers.getRedemptionHints(redemptionAmount, price, 0);

    // We don't need to use getApproxHint for this test, since it's not the subject of this
    // test case, and the list is very small, so the correct position is quickly found
    const { 0: upperPartialRedemptionHint, 1: lowerPartialRedemptionHint } =
      await sortedTroves.findInsertPosition(
        partialRedemptionHintNICR,
        dennis,
        dennis
      );

    // skip bootstrapping phase
    await th.fastForwardTime(
      timeValues.SECONDS_IN_ONE_WEEK * 2,
      web3.currentProvider
    );

    // Dennis redeems 20 Bold
    // Don't pay for gas, as it makes it easier to calculate the received Ether
    const redemptionTx = await troveManager.redeemCollateral(
      redemptionAmount,
      ZERO_ADDRESS, // invalid first hint
      upperPartialRedemptionHint,
      lowerPartialRedemptionHint,
      partialRedemptionHintNICR,
      0,
      th._100pct,
      {
        from: dennis,
        gasPrice: GAS_PRICE,
      }
    );

    const ETHFee = th.getEmittedRedemptionValues(redemptionTx)[3];

    const alice_Trove_After = await troveManager.Troves(aliceTroveId);
    const bob_Trove_After = await troveManager.Troves(bobTroveId);
    const carol_Trove_After = await troveManager.Troves(carolTroveId);

    const alice_debt_After = alice_Trove_After[0].toString();
    const bob_debt_After = bob_Trove_After[0].toString();
    const carol_debt_After = carol_Trove_After[0].toString();

    /* check that Dennis' redeemed 20 Bold has been cancelled with debt from Bobs's Trove (8) and Carol's Trove (10).
    The remaining lot (2) is sent to Alice's Trove, who had the best ICR.
    It leaves her with (3) Bold debt + 50 for gas compensation. */
    th.assertIsApproximatelyEqual(
      alice_debt_After,
      A_totalDebt.sub(partialRedemptionAmount)
    );
    assert.equal(bob_debt_After, "0");
    assert.equal(carol_debt_After, "0");

    const dennis_ETHBalance_After = toBN(await contracts.WETH.balanceOf(dennis));
    const receivedETH = dennis_ETHBalance_After.sub(dennis_ETHBalance_Before);

    const expectedTotalETHDrawn = redemptionAmount.div(toBN(200)); // convert redemptionAmount Bold to ETH, at ETH:USD price 200
    const expectedReceivedETH = expectedTotalETHDrawn.sub(toBN(ETHFee));

    th.assertIsApproximatelyEqual(expectedReceivedETH, receivedETH);

    const dennis_BoldBalance_After = (
      await boldToken.balanceOf(dennis)
    ).toString();
    assert.equal(
      dennis_BoldBalance_After,
      dennis_BoldBalance_Before.sub(redemptionAmount)
    );
  });

  it.skip("redeemCollateral(): with invalid first hint, non-existent trove", async () => {
    const { contracts, openTrove } = await loadDeployAndFundFixture();
    const { priceFeed, troveManager, sortedTroves } = contracts;

    // --- SETUP ---
    const { troveId: aliceTroveId, totalDebt: A_totalDebt } = await openTrove({
      ICR: toBN(dec(310, 16)),
      extraBoldAmount: dec(10, 18),
      extraParams: { from: alice },
    });
    const { troveId: bobTroveId, netDebt: B_netDebt } = await openTrove({
      ICR: toBN(dec(290, 16)),
      extraBoldAmount: dec(8, 18),
      extraParams: { from: bob },
    });
    const { troveId: carolTroveId, netDebt: C_netDebt } = await openTrove({
      ICR: toBN(dec(250, 16)),
      extraBoldAmount: dec(10, 18),
      extraParams: { from: carol },
    });
    const partialRedemptionAmount = toBN(2);
    const redemptionAmount = C_netDebt.add(B_netDebt).add(
      partialRedemptionAmount
    );
    // start Dennis with a high ICR
    await openTrove({
      ICR: toBN(dec(100, 18)),
      extraBoldAmount: redemptionAmount,
      extraParams: { from: dennis },
    });

    const dennis_ETHBalance_Before = toBN(await contracts.WETH.balanceOf(dennis));

    const dennis_BoldBalance_Before = await boldToken.balanceOf(dennis);

    const price = await priceFeed.getPrice();
    assert.equal(price, dec(200, 18));

    // --- TEST ---

    // Find hints for redeeming 20 Bold
    const { firstRedemptionHint, partialRedemptionHintNICR } =
      await hintHelpers.getRedemptionHints(redemptionAmount, price, 0);

    // We don't need to use getApproxHint for this test, since it's not the subject of this
    // test case, and the list is very small, so the correct position is quickly found
    const { 0: upperPartialRedemptionHint, 1: lowerPartialRedemptionHint } =
      await sortedTroves.findInsertPosition(
        partialRedemptionHintNICR,
        dennis,
        dennis
      );

    // skip bootstrapping phase
    await th.fastForwardTime(
      timeValues.SECONDS_IN_ONE_WEEK * 2,
      web3.currentProvider
    );

    // Dennis redeems 20 Bold
    // Don't pay for gas, as it makes it easier to calculate the received Ether
    const redemptionTx = await troveManager.redeemCollateral(
      redemptionAmount,
      erin, // invalid first hint, it doesn’t have a trove
      upperPartialRedemptionHint,
      lowerPartialRedemptionHint,
      partialRedemptionHintNICR,
      0,
      th._100pct,
      {
        from: dennis,
        gasPrice: GAS_PRICE,
      }
    );

    const ETHFee = th.getEmittedRedemptionValues(redemptionTx)[3];

    const alice_Trove_After = await troveManager.Troves(aliceTroveId);
    const bob_Trove_After = await troveManager.Troves(bobTroveId);
    const carol_Trove_After = await troveManager.Troves(carolTroveId);

    const alice_debt_After = alice_Trove_After[0].toString();
    const bob_debt_After = bob_Trove_After[0].toString();
    const carol_debt_After = carol_Trove_After[0].toString();

    /* check that Dennis' redeemed 20 Bold has been cancelled with debt from Bobs's Trove (8) and Carol's Trove (10).
    The remaining lot (2) is sent to Alice's Trove, who had the best ICR.
    It leaves her with (3) Bold debt + 50 for gas compensation. */
    th.assertIsApproximatelyEqual(
      alice_debt_After,
      A_totalDebt.sub(partialRedemptionAmount)
    );
    assert.equal(bob_debt_After, "0");
    assert.equal(carol_debt_After, "0");

    const dennis_ETHBalance_After = toBN(await contracts.WETH.balanceOf(dennis));
    const receivedETH = dennis_ETHBalance_After.sub(dennis_ETHBalance_Before);

    const expectedTotalETHDrawn = redemptionAmount.div(toBN(200)); // convert redemptionAmount Bold to ETH, at ETH:USD price 200
    const expectedReceivedETH = expectedTotalETHDrawn.sub(toBN(ETHFee));

    th.assertIsApproximatelyEqual(expectedReceivedETH, receivedETH);

    const dennis_BoldBalance_After = (
      await boldToken.balanceOf(dennis)
    ).toString();
    assert.equal(
      dennis_BoldBalance_After,
      dennis_BoldBalance_Before.sub(redemptionAmount)
    );
  });

  it.skip("redeemCollateral(): with invalid first hint, trove below MCR", async () => {
    const { contracts, openTrove } = await loadDeployAndFundFixture();
    const { priceFeed, troveManager, sortedTroves } = contracts;

    // --- SETUP ---
    const { troveId: aliceTroveId, totalDebt: A_totalDebt } = await openTrove({
      ICR: toBN(dec(310, 16)),
      extraBoldAmount: dec(10, 18),
      extraParams: { from: alice },
    });
    const { troveId: bobTroveId, netDebt: B_netDebt } = await openTrove({
      ICR: toBN(dec(290, 16)),
      extraBoldAmount: dec(8, 18),
      extraParams: { from: bob },
    });
    const { troveId: carolTroveId, netDebt: C_netDebt } = await openTrove({
      ICR: toBN(dec(250, 16)),
      extraBoldAmount: dec(10, 18),
      extraParams: { from: carol },
    });
    const partialRedemptionAmount = toBN(2);
    const redemptionAmount = C_netDebt.add(B_netDebt).add(
      partialRedemptionAmount
    );
    // start Dennis with a high ICR
    await openTrove({
      ICR: toBN(dec(100, 18)),
      extraBoldAmount: redemptionAmount,
      extraParams: { from: dennis },
    });

    const dennis_ETHBalance_Before = toBN(await contracts.WETH.balanceOf(dennis));

    const dennis_BoldBalance_Before = await boldToken.balanceOf(dennis);

    const price = await priceFeed.getPrice();
    assert.equal(price, dec(200, 18));

    // Increase price to start Erin, and decrease it again so its ICR is under MCR
    await priceFeed.setPrice(price.mul(toBN(2)));
    await openTrove({ ICR: toBN(dec(2, 18)), extraParams: { from: erin } });
    await priceFeed.setPrice(price);

    // --- TEST ---

    // Find hints for redeeming 20 Bold
    const { firstRedemptionHint, partialRedemptionHintNICR } =
      await hintHelpers.getRedemptionHints(redemptionAmount, price, 0);

    // We don't need to use getApproxHint for this test, since it's not the subject of this
    // test case, and the list is very small, so the correct position is quickly found
    const { 0: upperPartialRedemptionHint, 1: lowerPartialRedemptionHint } =
      await sortedTroves.findInsertPosition(
        partialRedemptionHintNICR,
        dennis,
        dennis
      );

    // skip bootstrapping phase
    await th.fastForwardTime(
      timeValues.SECONDS_IN_ONE_WEEK * 2,
      web3.currentProvider
    );

    // Dennis redeems 20 Bold
    // Don't pay for gas, as it makes it easier to calculate the received Ether
    const redemptionTx = await troveManager.redeemCollateral(
      redemptionAmount,
      erin, // invalid trove, below MCR
      upperPartialRedemptionHint,
      lowerPartialRedemptionHint,
      partialRedemptionHintNICR,
      0,
      th._100pct,
      {
        from: dennis,
        gasPrice: GAS_PRICE,
      }
    );

    const ETHFee = th.getEmittedRedemptionValues(redemptionTx)[3];

    const alice_Trove_After = await troveManager.Troves(aliceTroveId);
    const bob_Trove_After = await troveManager.Troves(bobTroveId);
    const carol_Trove_After = await troveManager.Troves(carolTroveId);

    const alice_debt_After = alice_Trove_After[0].toString();
    const bob_debt_After = bob_Trove_After[0].toString();
    const carol_debt_After = carol_Trove_After[0].toString();

    /* check that Dennis' redeemed 20 Bold has been cancelled with debt from Bobs's Trove (8) and Carol's Trove (10).
    The remaining lot (2) is sent to Alice's Trove, who had the best ICR.
    It leaves her with (3) Bold debt + 50 for gas compensation. */
    th.assertIsApproximatelyEqual(
      alice_debt_After,
      A_totalDebt.sub(partialRedemptionAmount)
    );
    assert.equal(bob_debt_After, "0");
    assert.equal(carol_debt_After, "0");

    const dennis_ETHBalance_After = toBN(await contracts.WETH.balanceOf(dennis));
    const receivedETH = dennis_ETHBalance_After.sub(dennis_ETHBalance_Before);

    const expectedTotalETHDrawn = redemptionAmount.div(toBN(200)); // convert redemptionAmount Bold to ETH, at ETH:USD price 200
    const expectedReceivedETH = expectedTotalETHDrawn.sub(toBN(ETHFee));

    th.assertIsApproximatelyEqual(expectedReceivedETH, receivedETH);

    const dennis_BoldBalance_After = (
      await boldToken.balanceOf(dennis)
    ).toString();
    assert.equal(
      dennis_BoldBalance_After,
      dennis_BoldBalance_Before.sub(redemptionAmount)
    );
  });

  it.skip("redeemCollateral(): ends the redemption sequence when the token redemption request has been filled", async () => {
    const { openTrove } = await loadDeployAndFundFixture();

    // --- SETUP ---
    await openTrove({ ICR: toBN(dec(100, 18)), extraParams: { from: whale } });

    // Alice, Bob, Carol, Dennis, Erin open troves
    const { troveId: aliceTroveId, netDebt: A_debt } = await openTrove({
      ICR: toBN(dec(290, 16)),
      extraBoldAmount: dec(20, 18),
      extraParams: { from: alice },
    });
    const { troveId: bobTroveId, netDebt: B_debt } = await openTrove({
      ICR: toBN(dec(290, 16)),
      extraBoldAmount: dec(20, 18),
      extraParams: { from: bob },
    });
    const { troveId: carolTroveId, netDebt: C_debt } = await openTrove({
      ICR: toBN(dec(290, 16)),
      extraBoldAmount: dec(20, 18),
      extraParams: { from: carol },
    });
    const redemptionAmount = A_debt.add(B_debt).add(C_debt);
    const { troveId: dennisTroveId, totalDebt: D_totalDebt, collateral: D_coll } = await openTrove({
      ICR: toBN(dec(300, 16)),
      extraBoldAmount: dec(10, 18),
      extraParams: { from: dennis },
    });
    const { troveId: erinTroveId, totalDebt: E_totalDebt, collateral: E_coll } = await openTrove({
      ICR: toBN(dec(300, 16)),
      extraBoldAmount: dec(10, 18),
      extraParams: { from: erin },
    });

    // --- TEST ---

    // open trove from redeemer.  Redeemer has highest ICR (100ETH, 100 Bold), 20000%
    const { boldAmount: F_boldAmount } = await openTrove({
      ICR: toBN(dec(200, 18)),
      extraBoldAmount: redemptionAmount.mul(toBN(2)),
      extraParams: { from: flyn },
    });

    // skip bootstrapping phase
    await th.fastForwardTime(
      timeValues.SECONDS_IN_ONE_WEEK * 2,
      web3.currentProvider
    );

    // Flyn redeems collateral
    await troveManager.redeemCollateral(
      redemptionAmount,
      alice,
      alice,
      alice,
      0,
      0,
      th._100pct,
      { from: flyn }
    );

    // Check Flyn's redemption has reduced his balance from 100 to (100-60) = 40 Bold
    const flynBalance = await boldToken.balanceOf(flyn);
    th.assertIsApproximatelyEqual(
      flynBalance,
      F_boldAmount.sub(redemptionAmount)
    );

    // Check debt of Alice, Bob, Carol
    const alice_Debt = await troveManager.getTroveDebt(aliceTroveId);
    const bob_Debt = await troveManager.getTroveDebt(bobTroveId);
    const carol_Debt = await troveManager.getTroveDebt(carolTroveId);

    assert.equal(alice_Debt, 0);
    assert.equal(bob_Debt, 0);
    assert.equal(carol_Debt, 0);

    // check Alice, Bob and Carol troves are closed by redemption
    const alice_Status = await troveManager.getTroveStatus(aliceTroveId);
    const bob_Status = await troveManager.getTroveStatus(bobTroveId);
    const carol_Status = await troveManager.getTroveStatus(carolTroveId);
    assert.equal(alice_Status, 4);
    assert.equal(bob_Status, 4);
    assert.equal(carol_Status, 4);

    // check debt and coll of Dennis, Erin has not been impacted by redemption
    const dennis_Debt = await troveManager.getTroveDebt(dennisTroveId);
    const erin_Debt = await troveManager.getTroveDebt(erinTroveId);

    th.assertIsApproximatelyEqual(dennis_Debt, D_totalDebt);
    th.assertIsApproximatelyEqual(erin_Debt, E_totalDebt);

    const dennis_Coll = await troveManager.getTroveColl(dennisTroveId);
    const erin_Coll = await troveManager.getTroveColl(erinTroveId);

    assert.equal(dennis_Coll.toString(), D_coll.toString());
    assert.equal(erin_Coll.toString(), E_coll.toString());
  });

  it.skip("redeemCollateral(): ends the redemption sequence when max iterations have been reached", async () => {
    const { openTrove } = await loadDeployAndFundFixture();

    // --- SETUP ---
    await openTrove({ ICR: toBN(dec(100, 18)), extraParams: { from: whale } });

    // Alice, Bob, Carol open troves with equal collateral ratio
    const { troveId: aliceTroveId, netDebt: A_debt } = await openTrove({
      ICR: toBN(dec(286, 16)),
      extraBoldAmount: dec(20, 18),
      extraParams: { from: alice },
    });
    const { troveId: bobTroveId, netDebt: B_debt } = await openTrove({
      ICR: toBN(dec(286, 16)),
      extraBoldAmount: dec(20, 18),
      extraParams: { from: bob },
    });
    const { troveId: carolTroveId, netDebt: C_debt, totalDebt: C_totalDebt } = await openTrove({
      ICR: toBN(dec(286, 16)),
      extraBoldAmount: dec(20, 18),
      extraParams: { from: carol },
    });
    const redemptionAmount = A_debt.add(B_debt);
    const attemptedRedemptionAmount = redemptionAmount.add(C_debt);

    // --- TEST ---

    // open trove from redeemer.  Redeemer has highest ICR (100ETH, 100 Bold), 20000%
    const { troveId: flynTroveId, boldAmount: F_boldAmount } = await openTrove({
      ICR: toBN(dec(200, 18)),
      extraBoldAmount: redemptionAmount.mul(toBN(2)),
      extraParams: { from: flyn },
    });

    // skip bootstrapping phase
    await th.fastForwardTime(
      timeValues.SECONDS_IN_ONE_WEEK * 2,
      web3.currentProvider
    );

    // Flyn redeems collateral with only two iterations
    await troveManager.redeemCollateral(
      attemptedRedemptionAmount,
      alice,
      alice,
      alice,
      0,
      2,
      th._100pct,
      { from: flyn }
    );

    // Check Flyn's redemption has reduced his balance from 100 to (100-40) = 60 Bold
    const flynBalance = (await boldToken.balanceOf(flyn)).toString();
    th.assertIsApproximatelyEqual(
      flynBalance,
      F_boldAmount.sub(redemptionAmount)
    );

    // Check debt of Alice, Bob, Carol
    const alice_Debt = await troveManager.getTroveDebt(aliceTroveId);
    const bob_Debt = await troveManager.getTroveDebt(bobTroveId);
    const carol_Debt = await troveManager.getTroveDebt(carolTroveId);

    assert.equal(alice_Debt, 0);
    assert.equal(bob_Debt, 0);
    th.assertIsApproximatelyEqual(carol_Debt, C_totalDebt);

    // check Alice and Bob troves are closed, but Carol is not
    const alice_Status = await troveManager.getTroveStatus(aliceTroveId);
    const bob_Status = await troveManager.getTroveStatus(bobTroveId);
    const carol_Status = await troveManager.getTroveStatus(carolTroveId);
    assert.equal(alice_Status, 4);
    assert.equal(bob_Status, 4);
    assert.equal(carol_Status, 1);
  });

  it.skip("redeemCollateral(): performs partial redemption if resultant debt is > minimum net debt", async () => {
<<<<<<< HEAD
    const { contracts, getOpenTroveBoldAmount } = await loadDeployAndFundFixture();
    const { troveManager, boldToken, sortedTroves } = contracts;

    await th.openTroveWrapper(contracts,
=======
    const ATroveId = await th.openTroveWrapper(contracts,
>>>>>>> 5c9f2f64
      th._100pct,
      await getOpenTroveBoldAmount(dec(10000, 18)),
      A,
      A,
      { from: A, value: dec(1000, "ether") }
    );
    const BTroveId = await th.openTroveWrapper(contracts,
      th._100pct,
      await getOpenTroveBoldAmount(dec(20000, 18)),
      B,
      B,
      { from: B, value: dec(1000, "ether") }
    );
    const CTroveId = await th.openTroveWrapper(contracts,
      th._100pct,
      await getOpenTroveBoldAmount(dec(30000, 18)),
      C,
      C,
      { from: C, value: dec(1000, "ether") }
    );

    // A and C send all their tokens to B
    await boldToken.transfer(B, await boldToken.balanceOf(A), { from: A });
    await boldToken.transfer(B, await boldToken.balanceOf(C), { from: C });

    await troveManager.setBaseRate(0);

    // skip bootstrapping phase
    await th.fastForwardTime(
      timeValues.SECONDS_IN_ONE_WEEK * 2,
      web3.currentProvider
    );

    // Bold redemption is 55000 US
    const BoldRedemption = dec(55000, 18);
    const tx1 = await th.redeemCollateralAndGetTxObject(
      B,
      contracts,
      BoldRedemption,
      th._100pct
    );

    // Check B, C closed and A remains active
    assert.isTrue(await sortedTroves.contains(ATroveId));
    assert.isFalse(await sortedTroves.contains(BTroveId));
    assert.isFalse(await sortedTroves.contains(CTroveId));

    // A's remaining debt = 29800 + 19800 + 9800 + 200 - 55000 = 4600
    const A_debt = await troveManager.getTroveDebt(ATroveId);
    await th.assertIsApproximatelyEqual(A_debt, dec(4600, 18), 1000);
  });

  it.skip("redeemCollateral(): doesn't perform partial redemption if resultant debt would be < minimum net debt", async () => {
<<<<<<< HEAD
    const { contracts, getOpenTroveBoldAmount } = await loadDeployAndFundFixture();
    const { troveManager, boldToken, sortedTroves } = contracts;

    await th.openTroveWrapper(contracts,
=======
    const ATroveId = await th.openTroveWrapper(contracts,
>>>>>>> 5c9f2f64
      th._100pct,
      await getOpenTroveBoldAmount(dec(6000, 18)),
      A,
      A,
      { from: A, value: dec(1000, "ether") }
    );
    const BTroveId = await th.openTroveWrapper(contracts,
      th._100pct,
      await getOpenTroveBoldAmount(dec(20000, 18)),
      B,
      B,
      { from: B, value: dec(1000, "ether") }
    );
    const CTroveId = await th.openTroveWrapper(contracts,
      th._100pct,
      await getOpenTroveBoldAmount(dec(30000, 18)),
      C,
      C,
      { from: C, value: dec(1000, "ether") }
    );

    // A and C send all their tokens to B
    await boldToken.transfer(B, await boldToken.balanceOf(A), { from: A });
    await boldToken.transfer(B, await boldToken.balanceOf(C), { from: C });

    await troveManager.setBaseRate(0);

    // Skip bootstrapping phase
    await th.fastForwardTime(
      timeValues.SECONDS_IN_ONE_WEEK * 2,
      web3.currentProvider
    );

    // Bold redemption is 55000 Bold
    const BoldRedemption = dec(55000, 18);
    const tx1 = await th.redeemCollateralAndGetTxObject(
      B,
      contracts,
      BoldRedemption,
      th._100pct
    );

    // Check B, C closed and A remains active
    assert.isTrue(await sortedTroves.contains(ATroveId));
    assert.isFalse(await sortedTroves.contains(BTroveId));
    assert.isFalse(await sortedTroves.contains(CTroveId));

    // A's remaining debt would be 29950 + 19950 + 5950 + 50 - 55000 = 900.
    // Since this is below the min net debt of 100, A should be skipped and untouched by the redemption
    const A_debt = await troveManager.getTroveDebt(ATroveId);
    await th.assertIsApproximatelyEqual(A_debt, dec(6000, 18));
  });

  it.skip("redeemCollateral(): doesnt perform the final partial redemption in the sequence if the hint is out-of-date", async () => {
    const { contracts, openTrove } = await loadDeployAndFundFixture();
    const { troveManager, priceFeed, sortedTroves } = contracts;

    // --- SETUP ---
    const { troveId: aliceTroveId, totalDebt: A_totalDebt } = await openTrove({
      ICR: toBN(dec(363, 16)),
      extraBoldAmount: dec(5, 18),
      extraParams: { from: alice },
    });
    const { troveId: bobTroveId, netDebt: B_netDebt } = await openTrove({
      ICR: toBN(dec(344, 16)),
      extraBoldAmount: dec(8, 18),
      extraParams: { from: bob },
    });
    const { troveId: carolTroveId, netDebt: C_netDebt } = await openTrove({
      ICR: toBN(dec(333, 16)),
      extraBoldAmount: dec(10, 18),
      extraParams: { from: carol },
    });

    const partialRedemptionAmount = toBN(2);
    const fullfilledRedemptionAmount = C_netDebt.add(B_netDebt);
    const redemptionAmount = fullfilledRedemptionAmount.add(
      partialRedemptionAmount
    );

    await openTrove({
      ICR: toBN(dec(100, 18)),
      extraBoldAmount: redemptionAmount,
      extraParams: { from: dennis },
    });

    const dennis_ETHBalance_Before = toBN(await contracts.WETH.balanceOf(dennis));

    const dennis_BoldBalance_Before = await boldToken.balanceOf(dennis);

    const price = await priceFeed.getPrice();
    assert.equal(price, dec(200, 18));

    // --- TEST ---

    const { firstRedemptionHint, partialRedemptionHintNICR } =
      await hintHelpers.getRedemptionHints(redemptionAmount, price, 0);

    const { 0: upperPartialRedemptionHint, 1: lowerPartialRedemptionHint } =
      await sortedTroves.findInsertPosition(
        partialRedemptionHintNICR,
        dennis,
        dennis
      );

    const frontRunRedepmtion = toBN(dec(1, 18));
    // Oops, another transaction gets in the way
    {
      const { firstRedemptionHint, partialRedemptionHintNICR } =
        await hintHelpers.getRedemptionHints(dec(1, 18), price, 0);

      const { 0: upperPartialRedemptionHint, 1: lowerPartialRedemptionHint } =
        await sortedTroves.findInsertPosition(
          partialRedemptionHintNICR,
          dennis,
          dennis
        );

      // skip bootstrapping phase
      await th.fastForwardTime(
        timeValues.SECONDS_IN_ONE_WEEK * 2,
        web3.currentProvider
      );

      // Alice redeems 1 Bold from Carol's Trove
      await troveManager.redeemCollateral(
        frontRunRedepmtion,
        firstRedemptionHint,
        upperPartialRedemptionHint,
        lowerPartialRedemptionHint,
        partialRedemptionHintNICR,
        0,
        th._100pct,
        { from: alice }
      );
    }

    // Dennis tries to redeem 20 Bold
    const redemptionTx = await troveManager.redeemCollateral(
      redemptionAmount,
      firstRedemptionHint,
      upperPartialRedemptionHint,
      lowerPartialRedemptionHint,
      partialRedemptionHintNICR,
      0,
      th._100pct,
      {
        from: dennis,
        gasPrice: GAS_PRICE,
      }
    );

    const ETHFee = th.getEmittedRedemptionValues(redemptionTx)[3];

    // Since Alice already redeemed 1 Bold from Carol's Trove, Dennis was  able to redeem:
    //  - 9 Bold from Carol's
    //  - 8 Bold from Bob's
    // for a total of 17 Bold.

    // Dennis calculated his hint for redeeming 2 Bold from Alice's Trove, but after Alice's transaction
    // got in the way, he would have needed to redeem 3 Bold to fully complete his redemption of 20 Bold.
    // This would have required a different hint, therefore he ended up with a partial redemption.

    const dennis_ETHBalance_After = toBN(await contracts.WETH.balanceOf(dennis));
    const receivedETH = dennis_ETHBalance_After.sub(dennis_ETHBalance_Before);

    // Expect only 17 worth of ETH drawn
    const expectedTotalETHDrawn = fullfilledRedemptionAmount
      .sub(frontRunRedepmtion)
      .div(toBN(200)); // redempted Bold converted to ETH, at ETH:USD price 200
    const expectedReceivedETH = expectedTotalETHDrawn.sub(ETHFee);

    th.assertIsApproximatelyEqual(expectedReceivedETH, receivedETH);

    const dennis_BoldBalance_After = (
      await boldToken.balanceOf(dennis)
    ).toString();
    th.assertIsApproximatelyEqual(
      dennis_BoldBalance_After,
      dennis_BoldBalance_Before.sub(
        fullfilledRedemptionAmount.sub(frontRunRedepmtion)
      )
    );
  });

  // active debt cannot be zero, as there’s a positive min debt enforced, and at least a trove must exist
  it.skip("redeemCollateral(): can redeem if there is zero active debt but non-zero debt in DefaultPool", async () => {
    const { contracts, getOpenTroveBoldAmount, openTrove } = await loadDeployAndFundFixture();
    const { troveManager, boldToken, priceFeed } = contracts;

    // --- SETUP ---

    const amount = await getOpenTroveBoldAmount(dec(110, 18));
    await openTrove({ ICR: toBN(dec(20, 18)), extraParams: { from: alice } });
    await openTrove({
      ICR: toBN(dec(133, 16)),
      extraBoldAmount: amount,
      extraParams: { from: bob },
    });

    await boldToken.transfer(carol, amount, { from: bob });

    const price = dec(100, 18);
    await priceFeed.setPrice(price);

    // Liquidate Bob's Trove
    await troveManager.liquidateTroves(1);

    // --- TEST ---

    const carol_ETHBalance_Before = toBN(await contracts.WETH.balanceOf(carol));

    // skip bootstrapping phase
    await th.fastForwardTime(
      timeValues.SECONDS_IN_ONE_WEEK * 2,
      web3.currentProvider
    );

    const redemptionTx = await troveManager.redeemCollateral(
      amount,
      alice,
      "0x0000000000000000000000000000000000000000",
      "0x0000000000000000000000000000000000000000",
      "10367038690476190477",
      0,
      th._100pct,
      {
        from: carol,
        gasPrice: GAS_PRICE,
      }
    );

    const ETHFee = th.getEmittedRedemptionValues(redemptionTx)[3];

    const carol_ETHBalance_After = toBN(await contracts.WETH.balanceOf(carol));

    const expectedTotalETHDrawn = toBN(amount).div(toBN(100)); // convert 100 Bold to ETH at ETH:USD price of 100
    const expectedReceivedETH = expectedTotalETHDrawn.sub(ETHFee);

    const receivedETH = carol_ETHBalance_After.sub(carol_ETHBalance_Before);
    assert.isTrue(expectedReceivedETH.eq(receivedETH));

    const carol_BoldBalance_After = (
      await boldToken.balanceOf(carol)
    ).toString();
    assert.equal(carol_BoldBalance_After, "0");
  });

  it.skip("redeemCollateral(): doesn't touch Troves with ICR < 110%", async () => {
    const { openTrove } = await loadDeployAndFundFixture();

    // --- SETUP ---

    const { troveId: aliceTroveId, netDebt: A_debt } = await openTrove({
      ICR: toBN(dec(13, 18)),
      extraParams: { from: alice },
    });
    const { troveId: bobTroveId, boldAmount: B_boldAmount, totalDebt: B_totalDebt } =
      await openTrove({
        ICR: toBN(dec(133, 16)),
        extraBoldAmount: A_debt,
        extraParams: { from: bob },
      });

    await boldToken.transfer(carol, B_boldAmount, { from: bob });

    // Put Bob's Trove below 110% ICR
    const price = dec(100, 18);
    await priceFeed.setPrice(price);

    // --- TEST ---

    // skip bootstrapping phase
    await th.fastForwardTime(
      timeValues.SECONDS_IN_ONE_WEEK * 2,
      web3.currentProvider
    );

    await troveManager.redeemCollateral(
      A_debt,
      alice,
      "0x0000000000000000000000000000000000000000",
      "0x0000000000000000000000000000000000000000",
      0,
      0,
      th._100pct,
      { from: carol }
    );

    // Alice's Trove was cleared of debt
    const { debt: alice_Debt_After } = await troveManager.Troves(aliceTroveId);
    assert.equal(alice_Debt_After, "0");

    // Bob's Trove was left untouched
    const { debt: bob_Debt_After } = await troveManager.Troves(bobTroveId);
    th.assertIsApproximatelyEqual(bob_Debt_After, B_totalDebt);
  });

  it.skip("redeemCollateral(): finds the last Trove with ICR == 110% even if there is more than one", async () => {
    const { openTrove } = await loadDeployAndFundFixture();

    // --- SETUP ---
    const amount1 = toBN(dec(100, 18));
    const { troveId: aliceTroveId, totalDebt: A_totalDebt } = await openTrove({
      ICR: toBN(dec(200, 16)),
      extraBoldAmount: amount1,
      extraParams: { from: alice },
    });
    const { troveId: bobTroveId, totalDebt: B_totalDebt } = await openTrove({
      ICR: toBN(dec(200, 16)),
      extraBoldAmount: amount1,
      extraParams: { from: bob },
    });
    const { troveId: carolTroveId, totalDebt: C_totalDebt } = await openTrove({
      ICR: toBN(dec(200, 16)),
      extraBoldAmount: amount1,
      extraParams: { from: carol },
    });
    const redemptionAmount = C_totalDebt.add(B_totalDebt).add(A_totalDebt);
    const { troveId: dennisTroveId, totalDebt: D_totalDebt } = await openTrove({
      ICR: toBN(dec(195, 16)),
      extraBoldAmount: redemptionAmount,
      extraParams: { from: dennis },
    });

    // This will put Dennis slightly below 110%, and everyone else exactly at 110%
    const price = "110" + _18_zeros;
    await priceFeed.setPrice(price);

    const orderOfTroves = [];
    let current = await sortedTroves.getFirst();

    while (current !== "0x0000000000000000000000000000000000000000") {
      orderOfTroves.push(current);
      current = await sortedTroves.getNext(current);
    }

    assert.deepEqual(orderOfTroves, [carol, bob, alice, dennis]);

    await openTrove({
      ICR: toBN(dec(100, 18)),
      extraBoldAmount: dec(10, 18),
      extraParams: { from: whale },
    });

    // skip bootstrapping phase
    await th.fastForwardTime(
      timeValues.SECONDS_IN_ONE_WEEK * 2,
      web3.currentProvider
    );

    const tx = await troveManager.redeemCollateral(
      redemptionAmount,
      carol, // try to trick redeemCollateral by passing a hint that doesn't exactly point to the
      // last Trove with ICR == 110% (which would be Alice's)
      "0x0000000000000000000000000000000000000000",
      "0x0000000000000000000000000000000000000000",
      0,
      0,
      th._100pct,
      { from: dennis }
    );

    const { debt: alice_Debt_After } = await troveManager.Troves(aliceTroveId);
    assert.equal(alice_Debt_After, "0");

    const { debt: bob_Debt_After } = await troveManager.Troves(bobTroveId);
    assert.equal(bob_Debt_After, "0");

    const { debt: carol_Debt_After } = await troveManager.Troves(carolTroveId);
    assert.equal(carol_Debt_After, "0");

    const { debt: dennis_Debt_After } = await troveManager.Troves(dennisTroveId);
    th.assertIsApproximatelyEqual(dennis_Debt_After, D_totalDebt);
  });

  it.skip("redeemCollateral(): reverts when TCR < MCR", async () => {
    const { contracts, openTrove } = await loadDeployAndFundFixture();
    const { priceFeed } = contracts;

    await openTrove({ ICR: toBN(dec(200, 16)), extraParams: { from: alice } });
    await openTrove({ ICR: toBN(dec(200, 16)), extraParams: { from: bob } });
    const { troveId: carolTroveId } = await openTrove({ ICR: toBN(dec(200, 16)), extraParams: { from: carol } });
    await openTrove({ ICR: toBN(dec(196, 16)), extraParams: { from: dennis } });

    // This will put Dennis slightly below 110%, and everyone else exactly at 110%

    await priceFeed.setPrice("110" + _18_zeros);
    const price = await priceFeed.getPrice();

    const TCR = await th.getTCR(contracts);
    assert.isTrue(TCR.lt(toBN("1100000000000000000")));

    // skip bootstrapping phase
    await th.fastForwardTime(
      timeValues.SECONDS_IN_ONE_WEEK * 2,
      web3.currentProvider
    );

    await assertRevert(
      th.redeemCollateral(carolTroveId, contracts, GAS_PRICE, dec(270, 18)),
      "TroveManager: Cannot redeem when TCR < MCR"
    );
  });

  it.skip("redeemCollateral(): reverts when argument _amount is 0", async () => {
    const { openTrove } = await loadDeployAndFundFixture();

    await openTrove({ ICR: toBN(dec(20, 18)), extraParams: { from: whale } });

    // Alice opens trove and transfers 500Bold to Erin, the would-be redeemer
    await openTrove({
      ICR: toBN(dec(200, 16)),
      extraBoldAmount: dec(500, 18),
      extraParams: { from: alice },
    });
    await boldToken.transfer(erin, dec(500, 18), { from: alice });

    // B, C and D open troves
    await openTrove({ ICR: toBN(dec(200, 16)), extraParams: { from: bob } });
    await openTrove({ ICR: toBN(dec(200, 16)), extraParams: { from: carol } });
    await openTrove({ ICR: toBN(dec(200, 16)), extraParams: { from: dennis } });

    // skip bootstrapping phase
    await th.fastForwardTime(
      timeValues.SECONDS_IN_ONE_WEEK * 2,
      web3.currentProvider
    );

    // Erin attempts to redeem with _amount = 0
    const redemptionTxPromise = troveManager.redeemCollateral(
      0,
      erin,
      erin,
      erin,
      0,
      0,
      th._100pct,
      { from: erin }
    );
    await assertRevert(
      redemptionTxPromise,
      "TroveManager: Amount must be greater than zero"
    );
  });

  it.skip("redeemCollateral(): reverts if max fee > 100%", async () => {
    const { contracts, openTrove } = await loadDeployAndFundFixture();

    await openTrove({
      ICR: toBN(dec(400, 16)),
      extraBoldAmount: dec(10, 18),
      extraParams: { from: A },
    });
    await openTrove({
      ICR: toBN(dec(400, 16)),
      extraBoldAmount: dec(20, 18),
      extraParams: { from: B },
    });
    await openTrove({
      ICR: toBN(dec(400, 16)),
      extraBoldAmount: dec(30, 18),
      extraParams: { from: C },
    });
    await openTrove({
      ICR: toBN(dec(400, 16)),
      extraBoldAmount: dec(40, 18),
      extraParams: { from: D },
    });

    // skip bootstrapping phase
    await th.fastForwardTime(
      timeValues.SECONDS_IN_ONE_WEEK * 2,
      web3.currentProvider
    );

    await assertRevert(
      th.redeemCollateralAndGetTxObject(
        A,
        contracts,
        dec(10, 18),
        GAS_PRICE,
        dec(2, 18)
      ),
      "Max fee percentage must be between 0.5% and 100%"
    );
    await assertRevert(
      th.redeemCollateralAndGetTxObject(
        A,
        contracts,
        dec(10, 18),
        GAS_PRICE,
        "1000000000000000001"
      ),
      "Max fee percentage must be between 0.5% and 100%"
    );
  });

  it.skip("redeemCollateral(): reverts if max fee < 0.5%", async () => {
    const { contracts, openTrove } = await loadDeployAndFundFixture();

    await openTrove({
      ICR: toBN(dec(400, 16)),
      extraBoldAmount: dec(10, 18),
      extraParams: { from: A },
    });
    await openTrove({
      ICR: toBN(dec(400, 16)),
      extraBoldAmount: dec(20, 18),
      extraParams: { from: B },
    });
    await openTrove({
      ICR: toBN(dec(400, 16)),
      extraBoldAmount: dec(30, 18),
      extraParams: { from: C },
    });
    await openTrove({
      ICR: toBN(dec(400, 16)),
      extraBoldAmount: dec(40, 18),
      extraParams: { from: D },
    });

    // skip bootstrapping phase
    await th.fastForwardTime(
      timeValues.SECONDS_IN_ONE_WEEK * 2,
      web3.currentProvider
    );

    await assertRevert(
      th.redeemCollateralAndGetTxObject(
        A,
        contracts,
        GAS_PRICE,
        dec(10, 18),
        0
      ),
      "Max fee percentage must be between 0.5% and 100%"
    );
    await assertRevert(
      th.redeemCollateralAndGetTxObject(
        A,
        contracts,
        GAS_PRICE,
        dec(10, 18),
        1
      ),
      "Max fee percentage must be between 0.5% and 100%"
    );
    await assertRevert(
      th.redeemCollateralAndGetTxObject(
        A,
        contracts,
        GAS_PRICE,
        dec(10, 18),
        "4999999999999999"
      ),
      "Max fee percentage must be between 0.5% and 100%"
    );
  });

  it.skip("redeemCollateral(): reverts if fee exceeds max fee percentage", async () => {
    const { contracts, openTrove } = await loadDeployAndFundFixture();
    const { boldToken, troveManager } = contracts;

    const { totalDebt: A_totalDebt } = await openTrove({
      ICR: toBN(dec(400, 16)),
      extraBoldAmount: dec(80, 18),
      extraParams: { from: A },
    });
    const { totalDebt: B_totalDebt } = await openTrove({
      ICR: toBN(dec(400, 16)),
      extraBoldAmount: dec(90, 18),
      extraParams: { from: B },
    });
    const { totalDebt: C_totalDebt } = await openTrove({
      ICR: toBN(dec(400, 16)),
      extraBoldAmount: dec(100, 18),
      extraParams: { from: C },
    });
    const expectedTotalSupply = A_totalDebt.add(B_totalDebt).add(C_totalDebt);

    // Check total Bold supply
    const totalSupply = await boldToken.totalSupply();
    th.assertIsApproximatelyEqual(totalSupply, expectedTotalSupply);

    await troveManager.setBaseRate(0);

    // skip bootstrapping phase
    await th.fastForwardTime(
      timeValues.SECONDS_IN_ONE_WEEK * 2,
      web3.currentProvider
    );

    // Bold redemption is 27 USD: a redemption that incurs a fee of 27/(270 * 2) = 5%
    const attemptedBoldRedemption = expectedTotalSupply.div(toBN(10));

    // Max fee is <5%
    const lessThan5pct = "49999999999999999";
    await assertRevert(
      th.redeemCollateralAndGetTxObject(
        A,
        contracts,
        attemptedBoldRedemption,
        lessThan5pct
      ),
      "Fee exceeded provided maximum"
    );

    await troveManager.setBaseRate(0); // artificially zero the baseRate

    // Max fee is 1%
    await assertRevert(
      th.redeemCollateralAndGetTxObject(
        A,
        contracts,
        attemptedBoldRedemption,
        dec(1, 16)
      ),
      "Fee exceeded provided maximum"
    );

    await troveManager.setBaseRate(0);

    // Max fee is 3.754%
    await assertRevert(
      th.redeemCollateralAndGetTxObject(
        A,
        contracts,
        attemptedBoldRedemption,
        dec(3754, 13)
      ),
      "Fee exceeded provided maximum"
    );

    await troveManager.setBaseRate(0);

    // Max fee is 0.5%
    await assertRevert(
      th.redeemCollateralAndGetTxObject(
        A,
        contracts,
        attemptedBoldRedemption,
        dec(5, 15)
      ),
      "Fee exceeded provided maximum"
    );
  });

  it.skip("redeemCollateral(): doesn't affect the Stability Pool deposits or ETH gain of redeemed-from troves", async () => {
    const { contracts, openTrove } = await loadDeployAndFundFixture();
    const { troveManager, boldToken, stabilityPool, priceFeed, sortedTroves } = contracts;

    await openTrove({ ICR: toBN(dec(20, 18)), extraParams: { from: whale } });

    // B, C, D, F open trove
    const { troveId: bobTroveId, totalDebt: B_totalDebt } = await openTrove({
      ICR: toBN(dec(200, 16)),
      extraBoldAmount: dec(100, 18),
      extraParams: { from: bob },
    });
    const { troveId: carolTroveId, totalDebt: C_totalDebt } = await openTrove({
      ICR: toBN(dec(195, 16)),
      extraBoldAmount: dec(200, 18),
      extraParams: { from: carol },
    });
    const { troveId: dennisTroveId, totalDebt: D_totalDebt } = await openTrove({
      ICR: toBN(dec(190, 16)),
      extraBoldAmount: dec(400, 18),
      extraParams: { from: dennis },
    });
    const { troveId: flynTroveId, totalDebt: F_totalDebt } = await openTrove({
      ICR: toBN(dec(200, 16)),
      extraBoldAmount: dec(100, 18),
      extraParams: { from: flyn },
    });

    const redemptionAmount = B_totalDebt.add(C_totalDebt)
      .add(D_totalDebt)
      .add(F_totalDebt);
    // Alice opens trove and transfers Bold to Erin, the would-be redeemer
    await openTrove({
      ICR: toBN(dec(300, 16)),
      extraBoldAmount: redemptionAmount,
      extraParams: { from: alice },
    });
    await boldToken.transfer(erin, redemptionAmount, { from: alice });

    // B, C, D deposit some of their tokens to the Stability Pool
    await stabilityPool.provideToSP(dec(50, 18), { from: bob });
    await stabilityPool.provideToSP(dec(150, 18), {
      from: carol,
    });
    await stabilityPool.provideToSP(dec(200, 18), {
      from: dennis,
    });

    let price = await priceFeed.getPrice();
    const bob_ICR_before = await troveManager.getCurrentICR(bobTroveId, price);
    const carol_ICR_before = await troveManager.getCurrentICR(carolTroveId, price);
    const dennis_ICR_before = await troveManager.getCurrentICR(dennisTroveId, price);

    // Price drops
    await priceFeed.setPrice(dec(100, 18));

    assert.isTrue(await sortedTroves.contains(flynTroveId));

    // Liquidate Flyn
    await troveManager.liquidate(flynTroveId);
    assert.isFalse(await sortedTroves.contains(flynTroveId));

    // Price bounces back, bringing B, C, D back above MCR
    await priceFeed.setPrice(dec(200, 18));

    const bob_SPDeposit_before = (
      await stabilityPool.getCompoundedBoldDeposit(bob)
    ).toString();
    const carol_SPDeposit_before = (
      await stabilityPool.getCompoundedBoldDeposit(carol)
    ).toString();
    const dennis_SPDeposit_before = (
      await stabilityPool.getCompoundedBoldDeposit(dennis)
    ).toString();

    const bob_ETHGain_before = (
      await stabilityPool.getDepositorETHGain(bob)
    ).toString();
    const carol_ETHGain_before = (
      await stabilityPool.getDepositorETHGain(carol)
    ).toString();
    const dennis_ETHGain_before = (
      await stabilityPool.getDepositorETHGain(dennis)
    ).toString();

    // Check the remaining Bold and ETH in Stability Pool after liquidation is non-zero
    const BoldinSP = await stabilityPool.getTotalBoldDeposits();
    const ETHinSP = await stabilityPool.getETHBalance();
    assert.isTrue(BoldinSP.gte(mv._zeroBN));
    assert.isTrue(ETHinSP.gte(mv._zeroBN));

    // skip bootstrapping phase
    await th.fastForwardTime(
      timeValues.SECONDS_IN_ONE_WEEK * 2,
      web3.currentProvider
    );

    // Erin redeems Bold
    await th.redeemCollateral(erin, contracts, redemptionAmount, th._100pct);

    price = await priceFeed.getPrice();
    const bob_ICR_after = await troveManager.getCurrentICR(bobTroveId, price);
    const carol_ICR_after = await troveManager.getCurrentICR(carolTroveId, price);
    const dennis_ICR_after = await troveManager.getCurrentICR(dennisTroveId, price);

    // Check ICR of B, C and D troves has increased,i.e. they have been hit by redemptions
    assert.isTrue(bob_ICR_after.gte(bob_ICR_before));
    assert.isTrue(carol_ICR_after.gte(carol_ICR_before));
    assert.isTrue(dennis_ICR_after.gte(dennis_ICR_before));

    const bob_SPDeposit_after = (
      await stabilityPool.getCompoundedBoldDeposit(bob)
    ).toString();
    const carol_SPDeposit_after = (
      await stabilityPool.getCompoundedBoldDeposit(carol)
    ).toString();
    const dennis_SPDeposit_after = (
      await stabilityPool.getCompoundedBoldDeposit(dennis)
    ).toString();

    const bob_ETHGain_after = (
      await stabilityPool.getDepositorETHGain(bob)
    ).toString();
    const carol_ETHGain_after = (
      await stabilityPool.getDepositorETHGain(carol)
    ).toString();
    const dennis_ETHGain_after = (
      await stabilityPool.getDepositorETHGain(dennis)
    ).toString();

    // Check B, C, D Stability Pool deposits and ETH gain have not been affected by redemptions from their troves
    assert.equal(bob_SPDeposit_before, bob_SPDeposit_after);
    assert.equal(carol_SPDeposit_before, carol_SPDeposit_after);
    assert.equal(dennis_SPDeposit_before, dennis_SPDeposit_after);

    assert.equal(bob_ETHGain_before, bob_ETHGain_after);
    assert.equal(carol_ETHGain_before, carol_ETHGain_after);
    assert.equal(dennis_ETHGain_before, dennis_ETHGain_after);
  });

  it.skip("redeemCollateral(): caller can redeem their entire BoldToken balance", async () => {
    const { openTrove } = await loadDeployAndFundFixture();

    const { collateral: W_coll, totalDebt: W_totalDebt } = await openTrove({
      ICR: toBN(dec(20, 18)),
      extraParams: { from: whale },
    });

    // Alice opens trove and transfers 400 Bold to Erin, the would-be redeemer
    const { collateral: A_coll, totalDebt: A_totalDebt } = await openTrove({
      ICR: toBN(dec(300, 16)),
      extraBoldAmount: dec(400, 18),
      extraParams: { from: alice },
    });
    await boldToken.transfer(erin, dec(400, 18), { from: alice });

    // Check Erin's balance before
    const erin_balance_before = await boldToken.balanceOf(erin);
    assert.equal(erin_balance_before, dec(400, 18));

    // B, C, D open trove
    const { collateral: B_coll, totalDebt: B_totalDebt } = await openTrove({
      ICR: toBN(dec(300, 16)),
      extraBoldAmount: dec(590, 18),
      extraParams: { from: bob },
    });
    const { collateral: C_coll, totalDebt: C_totalDebt } = await openTrove({
      ICR: toBN(dec(300, 16)),
      extraBoldAmount: dec(1990, 18),
      extraParams: { from: carol },
    });
    const { collateral: D_coll, totalDebt: D_totalDebt } = await openTrove({
      ICR: toBN(dec(500, 16)),
      extraBoldAmount: dec(1990, 18),
      extraParams: { from: dennis },
    });

    const totalDebt = W_totalDebt.add(A_totalDebt)
      .add(B_totalDebt)
      .add(C_totalDebt)
      .add(D_totalDebt);
    const totalColl = W_coll.add(A_coll).add(B_coll).add(C_coll).add(D_coll);

    // Get active debt and coll before redemption
    const activePool_debt_before = await activePool.getBoldDebt();
    const activePool_coll_before = await activePool.getETHBalance();

    th.assertIsApproximatelyEqual(activePool_debt_before, totalDebt);
    assert.equal(activePool_coll_before.toString(), totalColl);

    const price = await priceFeed.getPrice();

    // skip bootstrapping phase
    await th.fastForwardTime(
      timeValues.SECONDS_IN_ONE_WEEK * 2,
      web3.currentProvider
    );

    // Erin attempts to redeem 400 Bold
    const { firstRedemptionHint, partialRedemptionHintNICR } =
      await hintHelpers.getRedemptionHints(dec(400, 18), price, 0);

    const { 0: upperPartialRedemptionHint, 1: lowerPartialRedemptionHint } =
      await sortedTroves.findInsertPosition(
        partialRedemptionHintNICR,
        erin,
        erin
      );

    await troveManager.redeemCollateral(
      dec(400, 18),
      firstRedemptionHint,
      upperPartialRedemptionHint,
      lowerPartialRedemptionHint,
      partialRedemptionHintNICR,
      0,
      th._100pct,
      { from: erin }
    );

    // Check activePool debt reduced by  400 Bold
    const activePool_debt_after = await activePool.getBoldDebt();
    assert.equal(
      activePool_debt_before.sub(activePool_debt_after),
      dec(400, 18)
    );

    /* Check ActivePool coll reduced by $400 worth of Ether: at ETH:USD price of $200, this should be 2 ETH.

    therefore remaining ActivePool ETH should be 198 */
    const activePool_coll_after = await activePool.getETHBalance();
    // console.log(`activePool_coll_after: ${activePool_coll_after}`)
    assert.equal(
      activePool_coll_after.toString(),
      activePool_coll_before.sub(toBN(dec(2, 18)))
    );

    // Check Erin's balance after
    const erin_balance_after = (await boldToken.balanceOf(erin)).toString();
    assert.equal(erin_balance_after, "0");
  });

  it.skip("redeemCollateral(): reverts when requested redemption amount exceeds caller's Bold token balance", async () => {
    const { openTrove } = await loadDeployAndFundFixture();

    const { collateral: W_coll, totalDebt: W_totalDebt } = await openTrove({
      ICR: toBN(dec(20, 18)),
      extraParams: { from: whale },
    });

    // Alice opens trove and transfers 400 Bold to Erin, the would-be redeemer
    const { troveId: aliceTroveId, collateral: A_coll, totalDebt: A_totalDebt } = await openTrove({
      ICR: toBN(dec(300, 16)),
      extraBoldAmount: dec(400, 18),
      extraParams: { from: alice },
    });
    await boldToken.transfer(erin, dec(400, 18), { from: alice });

    // Check Erin's balance before
    const erin_balance_before = await boldToken.balanceOf(erin);
    assert.equal(erin_balance_before, dec(400, 18));

    // B, C, D open trove
    const { troveId: bobTroveId, collateral: B_coll, totalDebt: B_totalDebt } = await openTrove({
      ICR: toBN(dec(300, 16)),
      extraBoldAmount: dec(590, 18),
      extraParams: { from: bob },
    });
    const { troveId: carolTroveId, collateral: C_coll, totalDebt: C_totalDebt } = await openTrove({
      ICR: toBN(dec(300, 16)),
      extraBoldAmount: dec(1990, 18),
      extraParams: { from: carol },
    });
    const { troveId: dennisTroveId, collateral: D_coll, totalDebt: D_totalDebt } = await openTrove({
      ICR: toBN(dec(500, 16)),
      extraBoldAmount: dec(1990, 18),
      extraParams: { from: dennis },
    });

    const totalDebt = W_totalDebt.add(A_totalDebt)
      .add(B_totalDebt)
      .add(C_totalDebt)
      .add(D_totalDebt);
    const totalColl = W_coll.add(A_coll).add(B_coll).add(C_coll).add(D_coll);

    // Get active debt and coll before redemption
    const activePool_debt_before = await activePool.getBoldDebt();
    const activePool_coll_before = (await activePool.getETHBalance()).toString();

    th.assertIsApproximatelyEqual(activePool_debt_before, totalDebt);
    assert.equal(activePool_coll_before, totalColl);

    const price = await priceFeed.getPrice();

    let firstRedemptionHint;
    let partialRedemptionHintNICR;

    // skip bootstrapping phase
    await th.fastForwardTime(
      timeValues.SECONDS_IN_ONE_WEEK * 2,
      web3.currentProvider
    );

    // Erin tries to redeem 1000 Bold
    try {
      ({ firstRedemptionHint, partialRedemptionHintNICR } =
        await hintHelpers.getRedemptionHints(dec(1000, 18), price, 0));

      const {
        0: upperPartialRedemptionHint_1,
        1: lowerPartialRedemptionHint_1,
      } = await sortedTroves.findInsertPosition(
        partialRedemptionHintNICR,
        erin,
        erin
      );

      const redemptionTx = await troveManager.redeemCollateral(
        dec(1000, 18),
        firstRedemptionHint,
        upperPartialRedemptionHint_1,
        lowerPartialRedemptionHint_1,
        partialRedemptionHintNICR,
        0,
        th._100pct,
        { from: erin }
      );

      assert.isFalse(redemptionTx.receipt.status);
    } catch (error) {
      assert.include(error.message, "revert");
      assert.include(
        error.message,
        "Requested redemption amount must be <= user's Bold token balance"
      );
    }

    // Erin tries to redeem 401 Bold
    try {
      ({ firstRedemptionHint, partialRedemptionHintNICR } =
        await hintHelpers.getRedemptionHints(
          "401000000000000000000",
          price,
          0
        ));

      const {
        0: upperPartialRedemptionHint_2,
        1: lowerPartialRedemptionHint_2,
      } = await sortedTroves.findInsertPosition(
        partialRedemptionHintNICR,
        erin,
        erin
      );

      const redemptionTx = await troveManager.redeemCollateral(
        "401000000000000000000",
        firstRedemptionHint,
        upperPartialRedemptionHint_2,
        lowerPartialRedemptionHint_2,
        partialRedemptionHintNICR,
        0,
        th._100pct,
        { from: erin }
      );
      assert.isFalse(redemptionTx.receipt.status);
    } catch (error) {
      assert.include(error.message, "revert");
      assert.include(
        error.message,
        "Requested redemption amount must be <= user's Bold token balance"
      );
    }

    // Erin tries to redeem 239482309 Bold
    try {
      ({ firstRedemptionHint, partialRedemptionHintNICR } =
        await hintHelpers.getRedemptionHints(
          "239482309000000000000000000",
          price,
          0
        ));

      const {
        0: upperPartialRedemptionHint_3,
        1: lowerPartialRedemptionHint_3,
      } = await sortedTroves.findInsertPosition(
        partialRedemptionHintNICR,
        erin,
        erin
      );

      const redemptionTx = await troveManager.redeemCollateral(
        "239482309000000000000000000",
        firstRedemptionHint,
        upperPartialRedemptionHint_3,
        lowerPartialRedemptionHint_3,
        partialRedemptionHintNICR,
        0,
        th._100pct,
        { from: erin }
      );
      assert.isFalse(redemptionTx.receipt.status);
    } catch (error) {
      assert.include(error.message, "revert");
      assert.include(
        error.message,
        "Requested redemption amount must be <= user's Bold token balance"
      );
    }

    // Erin tries to redeem 2^256 - 1 Bold
    const maxBytes32 = toBN(
      "0xffffffffffffffffffffffffffffffffffffffffffffffffffffffffffffffff"
    );

    try {
      ({ firstRedemptionHint, partialRedemptionHintNICR } =
        await hintHelpers.getRedemptionHints(
          "239482309000000000000000000",
          price,
          0
        ));

      const {
        0: upperPartialRedemptionHint_4,
        1: lowerPartialRedemptionHint_4,
      } = await sortedTroves.findInsertPosition(
        partialRedemptionHintNICR,
        erin,
        erin
      );

      const redemptionTx = await troveManager.redeemCollateral(
        maxBytes32,
        firstRedemptionHint,
        upperPartialRedemptionHint_4,
        lowerPartialRedemptionHint_4,
        partialRedemptionHintNICR,
        0,
        th._100pct,
        { from: erin }
      );
      assert.isFalse(redemptionTx.receipt.status);
    } catch (error) {
      assert.include(error.message, "revert");
      assert.include(
        error.message,
        "Requested redemption amount must be <= user's Bold token balance"
      );
    }
  });

  it.skip("redeemCollateral(): value of issued ETH == face value of redeemed Bold (assuming 1 Bold has value of $1)", async () => {
    const { openTrove, contracts } = await loadDeployAndFundFixture();
    const { boldToken, troveManager, priceFeed, activePool, sortedTroves } = contracts;

    const { collateral: W_coll } = await openTrove({
      ICR: toBN(dec(20, 18)),
      extraParams: { from: whale },
    });

    // Alice opens trove and transfers 1000 Bold each to Erin, Flyn, Graham
    const { troveId: aliceTroveId, collateral: A_coll, totalDebt: A_totalDebt } = await openTrove({
      ICR: toBN(dec(400, 16)),
      extraBoldAmount: dec(4990, 18),
      extraParams: { from: alice },
    });
    await boldToken.transfer(erin, dec(1000, 18), { from: alice });
    await boldToken.transfer(flyn, dec(1000, 18), { from: alice });
    await boldToken.transfer(graham, dec(1000, 18), { from: alice });

    // B, C, D open trove
    const { troveId: bobTroveId, collateral: B_coll } = await openTrove({
      ICR: toBN(dec(300, 16)),
      extraBoldAmount: dec(1590, 18),
      extraParams: { from: bob },
    });
    const { troveId: carolTroveId, collateral: C_coll } = await openTrove({
      ICR: toBN(dec(600, 16)),
      extraBoldAmount: dec(1090, 18),
      extraParams: { from: carol },
    });
    const { troveId: dennisTroveId, collateral: D_coll } = await openTrove({
      ICR: toBN(dec(800, 16)),
      extraBoldAmount: dec(1090, 18),
      extraParams: { from: dennis },
    });

    const totalColl = W_coll.add(A_coll).add(B_coll).add(C_coll).add(D_coll);

    const price = await priceFeed.getPrice();

    const _120_Bold = "120000000000000000000";
    const _373_Bold = "373000000000000000000";
    const _950_Bold = "950000000000000000000";

    // Check Ether in activePool
    const activeETH_0 = await activePool.getETHBalance();
    assert.equal(activeETH_0, totalColl.toString());

    let firstRedemptionHint;
    let partialRedemptionHintNICR;

    // Erin redeems 120 Bold
    ({ firstRedemptionHint, partialRedemptionHintNICR } =
      await hintHelpers.getRedemptionHints(_120_Bold, price, 0));

    const { 0: upperPartialRedemptionHint_1, 1: lowerPartialRedemptionHint_1 } =
      await sortedTroves.findInsertPosition(
        partialRedemptionHintNICR,
        erin,
        erin
      );

    // skip bootstrapping phase
    await th.fastForwardTime(
      timeValues.SECONDS_IN_ONE_WEEK * 2,
      web3.currentProvider
    );

    const redemption_1 = await troveManager.redeemCollateral(
      _120_Bold,
      firstRedemptionHint,
      upperPartialRedemptionHint_1,
      lowerPartialRedemptionHint_1,
      partialRedemptionHintNICR,
      0,
      th._100pct,
      { from: erin }
    );

    assert.isTrue(redemption_1.receipt.status);

    /* 120 Bold redeemed.  Expect $120 worth of ETH removed. At ETH:USD price of $200, 
    ETH removed = (120/200) = 0.6 ETH
    Total active ETH = 280 - 0.6 = 279.4 ETH */

    const activeETH_1 = await activePool.getETHBalance();
    assert.equal(
      activeETH_1.toString(),
      activeETH_0.sub(toBN(_120_Bold).mul(mv._1e18BN).div(price))
    );

    // Flyn redeems 373 Bold
    ({ firstRedemptionHint, partialRedemptionHintNICR } =
      await hintHelpers.getRedemptionHints(_373_Bold, price, 0));

    const { 0: upperPartialRedemptionHint_2, 1: lowerPartialRedemptionHint_2 } =
      await sortedTroves.findInsertPosition(
        partialRedemptionHintNICR,
        flyn,
        flyn
      );

    const redemption_2 = await troveManager.redeemCollateral(
      _373_Bold,
      firstRedemptionHint,
      upperPartialRedemptionHint_2,
      lowerPartialRedemptionHint_2,
      partialRedemptionHintNICR,
      0,
      th._100pct,
      { from: flyn }
    );

    assert.isTrue(redemption_2.receipt.status);

    /* 373 Bold redeemed.  Expect $373 worth of ETH removed. At ETH:USD price of $200, 
    ETH removed = (373/200) = 1.865 ETH
    Total active ETH = 279.4 - 1.865 = 277.535 ETH */
    const activeETH_2 = await activePool.getETHBalance();
    assert.equal(
      activeETH_2.toString(),
      activeETH_1.sub(toBN(_373_Bold).mul(mv._1e18BN).div(price))
    );

    // Graham redeems 950 Bold
    ({ firstRedemptionHint, partialRedemptionHintNICR } =
      await hintHelpers.getRedemptionHints(_950_Bold, price, 0));

    const { 0: upperPartialRedemptionHint_3, 1: lowerPartialRedemptionHint_3 } =
      await sortedTroves.findInsertPosition(
        partialRedemptionHintNICR,
        graham,
        graham
      );

    const redemption_3 = await troveManager.redeemCollateral(
      _950_Bold,
      firstRedemptionHint,
      upperPartialRedemptionHint_3,
      lowerPartialRedemptionHint_3,
      partialRedemptionHintNICR,
      0,
      th._100pct,
      { from: graham }
    );

    assert.isTrue(redemption_3.receipt.status);

    /* 950 Bold redeemed.  Expect $950 worth of ETH removed. At ETH:USD price of $200, 
    ETH removed = (950/200) = 4.75 ETH
    Total active ETH = 277.535 - 4.75 = 272.785 ETH */
    const activeETH_3 = (await activePool.getETHBalance()).toString();
    assert.equal(
      activeETH_3.toString(),
      activeETH_2.sub(toBN(_950_Bold).mul(mv._1e18BN).div(price))
    );
  });

  // it doesn’t make much sense as there’s now min debt enforced and at least one trove must remain active
  // the only way to test it is before any trove is opened
  it.skip("redeemCollateral(): reverts if there is zero outstanding system debt", async () => {
    const { contracts } = await loadDeployAndFundFixture();
    const { troveManager, boldToken } = contracts;

    // --- SETUP --- illegally mint Bold to Bob
    await boldToken.unprotectedMint(bob, dec(100, 18));

    assert.equal(await boldToken.balanceOf(bob), dec(100, 18));

    const price = await priceFeed.getPrice();

    const { firstRedemptionHint, partialRedemptionHintNICR } =
      await hintHelpers.getRedemptionHints(dec(100, 18), price, 0);

    const { 0: upperPartialRedemptionHint, 1: lowerPartialRedemptionHint } =
      await sortedTroves.findInsertPosition(
        partialRedemptionHintNICR,
        bob,
        bob
      );

    // Bob tries to redeem his illegally obtained Bold
    try {
      const redemptionTx = await troveManager.redeemCollateral(
        dec(100, 18),
        firstRedemptionHint,
        upperPartialRedemptionHint,
        lowerPartialRedemptionHint,
        partialRedemptionHintNICR,
        0,
        th._100pct,
        { from: bob }
      );
    } catch (error) {
      assert.include(
        error.message,
        "VM Exception while processing transaction"
      );
    }

    // assert.isFalse(redemptionTx.receipt.status);
  });

  it.skip("redeemCollateral(): reverts if caller's tries to redeem more than the outstanding system debt", async () => {
    const { openTrove } = await loadDeployAndFundFixture();

    // --- SETUP --- illegally mint Bold to Bob
    await boldToken.unprotectedMint(bob, "101000000000000000000");

    assert.equal(await boldToken.balanceOf(bob), "101000000000000000000");

    const { troveId: carolTroveId, collateral: C_coll, totalDebt: C_totalDebt } = await openTrove({
      ICR: toBN(dec(1000, 16)),
      extraBoldAmount: dec(40, 18),
      extraParams: { from: carol },
    });
    const { troveId: dennisTroveId, collateral: D_coll, totalDebt: D_totalDebt } = await openTrove({
      ICR: toBN(dec(1000, 16)),
      extraBoldAmount: dec(40, 18),
      extraParams: { from: dennis },
    });

    const totalDebt = C_totalDebt.add(D_totalDebt);
    th.assertIsApproximatelyEqual(
      (await activePool.getBoldDebt()).toString(),
      totalDebt
    );

    const price = await priceFeed.getPrice();
    const { firstRedemptionHint, partialRedemptionHintNICR } =
      await hintHelpers.getRedemptionHints("101000000000000000000", price, 0);

    const { 0: upperPartialRedemptionHint, 1: lowerPartialRedemptionHint } =
      await sortedTroves.findInsertPosition(
        partialRedemptionHintNICR,
        bob,
        bob
      );

    // skip bootstrapping phase
    await th.fastForwardTime(
      timeValues.SECONDS_IN_ONE_WEEK * 2,
      web3.currentProvider
    );

    // Bob attempts to redeem his ill-gotten 101 Bold, from a system that has 100 Bold outstanding debt
    try {
      const redemptionTx = await troveManager.redeemCollateral(
        totalDebt.add(toBN(dec(100, 18))),
        firstRedemptionHint,
        upperPartialRedemptionHint,
        lowerPartialRedemptionHint,
        partialRedemptionHintNICR,
        0,
        th._100pct,
        { from: bob }
      );
    } catch (error) {
      assert.include(
        error.message,
        "VM Exception while processing transaction"
      );
    }
  });

  it.skip("redeemCollateral(): a redemption sends the ETH remainder (ETHDrawn - gas) to the redeemer", async () => {
    const { contracts, openTrove } = await loadDeployAndFundFixture();
    const { priceFeed, activePool, defaultPool } = contracts;

    // time fast-forwards 1 year, and multisig stakes 1 LQTY
    await th.fastForwardTime(
      timeValues.SECONDS_IN_ONE_YEAR,
      web3.currentProvider
    );

    const { totalDebt: W_totalDebt } = await openTrove({
      ICR: toBN(dec(20, 18)),
      extraParams: { from: whale },
    });

    const { troveId: ATroveId, totalDebt: A_totalDebt } = await openTrove({
      ICR: toBN(dec(200, 16)),
      extraBoldAmount: dec(100, 18),
      extraParams: { from: A },
    });
    const { troveId: BTroveId, totalDebt: B_totalDebt } = await openTrove({
      ICR: toBN(dec(190, 16)),
      extraBoldAmount: dec(100, 18),
      extraParams: { from: B },
    });
    const { troveId: CTroveId, totalDebt: C_totalDebt } = await openTrove({
      ICR: toBN(dec(180, 16)),
      extraBoldAmount: dec(100, 18),
      extraParams: { from: C },
    });
    const totalDebt = W_totalDebt.add(A_totalDebt)
      .add(B_totalDebt)
      .add(C_totalDebt);

    const A_balanceBefore = toBN(await contracts.WETH.balanceOf(A));

    // Check total Bold supply
    const activeBold = await activePool.getBoldDebt();
    const defaultBold = await defaultPool.getBoldDebt();

    const totalBoldSupply = activeBold.add(defaultBold);
    th.assertIsApproximatelyEqual(totalBoldSupply, totalDebt);

    // A redeems 9 Bold
    const redemptionAmount = toBN(dec(9, 18));
    await th.redeemCollateral(
      A,
      contracts,
      redemptionAmount,
      GAS_PRICE
    );

    /*
    At ETH:USD price of 200:
    ETHDrawn = (9 / 200) = 0.045 ETH
    */

    const A_balanceAfter = toBN(await contracts.WETH.balanceOf(A));

    // check A's ETH balance has increased by 0.045 ETH minus gas
    const price = await priceFeed.getPrice();
    const ETHDrawn = redemptionAmount.mul(mv._1e18BN).div(price);
    th.assertIsApproximatelyEqual(
      A_balanceAfter.sub(A_balanceBefore),
      ETHDrawn,
      100000
    );
  });

  it.skip("redeemCollateral(): a full redemption (leaving trove with 0 debt), closes the trove", async () => {
    // time fast-forwards 1 year, and multisig stakes 1 LQTY
    await th.fastForwardTime(
      timeValues.SECONDS_IN_ONE_YEAR,
      web3.currentProvider
    );
    
    const { netDebt: W_netDebt } = await openTrove({
      ICR: toBN(dec(20, 18)),
      extraBoldAmount: dec(10000, 18),
      extraParams: { from: whale },
    });

    const { troveId: ATroveId, netDebt: A_netDebt } = await openTrove({
      ICR: toBN(dec(200, 16)),
      extraBoldAmount: dec(100, 18),
      extraParams: { from: A },
    });
    const { troveId: BTroveId, netDebt: B_netDebt } = await openTrove({
      ICR: toBN(dec(190, 16)),
      extraBoldAmount: dec(100, 18),
      extraParams: { from: B },
    });
    const { troveId: CTroveId, netDebt: C_netDebt } = await openTrove({
      ICR: toBN(dec(180, 16)),
      extraBoldAmount: dec(100, 18),
      extraParams: { from: C },
    });
    const { troveId: DTroveId, netDebt: D_netDebt } = await openTrove({
      ICR: toBN(dec(280, 16)),
      extraBoldAmount: dec(100, 18),
      extraParams: { from: D },
    });
    const redemptionAmount = A_netDebt.add(B_netDebt)
      .add(C_netDebt)
      .add(toBN(dec(10, 18)));

    const A_balanceBefore = toBN(await contracts.WETH.balanceOf(A));
    const B_balanceBefore = toBN(await contracts.WETH.balanceOf(B));
    const C_balanceBefore = toBN(await contracts.WETH.balanceOf(C));

    // whale redeems 360 Bold.  Expect this to fully redeem A, B, C, and partially redeem D.
    await th.redeemCollateral(whale, contracts, redemptionAmount, GAS_PRICE);

    // Check A, B, C have been closed
    assert.isFalse(await sortedTroves.contains(ATroveId));
    assert.isFalse(await sortedTroves.contains(BTroveId));
    assert.isFalse(await sortedTroves.contains(CTroveId));

    // Check D remains active
    assert.isTrue(await sortedTroves.contains(DTroveId));
  });

  const redeemCollateral3Full1Partial = async () => {
    // time fast-forwards 1 year, and multisig stakes 1 LQTY
    await th.fastForwardTime(
      timeValues.SECONDS_IN_ONE_YEAR,
      web3.currentProvider
    );

    const { netDebt: W_netDebt } = await openTrove({
      ICR: toBN(dec(20, 18)),
      extraBoldAmount: dec(10000, 18),
      extraParams: { from: whale },
    });

    const { troveId: ATroveId, netDebt: A_netDebt, collateral: A_coll } = await openTrove({
      ICR: toBN(dec(200, 16)),
      extraBoldAmount: dec(100, 18),
      extraParams: { from: A },
    });
    const { troveId: BTroveId, netDebt: B_netDebt, collateral: B_coll } = await openTrove({
      ICR: toBN(dec(190, 16)),
      extraBoldAmount: dec(100, 18),
      extraParams: { from: B },
    });
    const { troveId: CTroveId, netDebt: C_netDebt, collateral: C_coll } = await openTrove({
      ICR: toBN(dec(180, 16)),
      extraBoldAmount: dec(100, 18),
      extraParams: { from: C },
    });
    const { troveId: DTroveId, netDebt: D_netDebt } = await openTrove({
      ICR: toBN(dec(280, 16)),
      extraBoldAmount: dec(100, 18),
      extraParams: { from: D },
    });
    const redemptionAmount = A_netDebt.add(B_netDebt)
      .add(C_netDebt)
      .add(toBN(dec(10, 18)));

    const A_balanceBefore = toBN(await contracts.WETH.balanceOf(A));
    const B_balanceBefore = toBN(await contracts.WETH.balanceOf(B));
    const C_balanceBefore = toBN(await contracts.WETH.balanceOf(C));
    const D_balanceBefore = toBN(await contracts.WETH.balanceOf(D));

    const A_collBefore = await troveManager.getTroveColl(ATroveId);
    const B_collBefore = await troveManager.getTroveColl(BTroveId);
    const C_collBefore = await troveManager.getTroveColl(CTroveId);
    const D_collBefore = await troveManager.getTroveColl(DTroveId);

    // Confirm baseRate before redemption is 0
    const baseRate = await troveManager.baseRate();
    assert.equal(baseRate, "0");

    // whale redeems Bold.  Expect this to fully redeem A, B, C, and partially redeem D.
    await th.redeemCollateral(whale, contracts, redemptionAmount, GAS_PRICE);

    // Check A, B, C have been closed
    assert.isFalse(await sortedTroves.contains(ATroveId));
    assert.isFalse(await sortedTroves.contains(BTroveId));
    assert.isFalse(await sortedTroves.contains(CTroveId));

    // Check D stays active
    assert.isTrue(await sortedTroves.contains(DTroveId));

    /*
    At ETH:USD price of 200, with full redemptions from A, B, C:

    ETHDrawn from A = 100/200 = 0.5 ETH --> Surplus = (1-0.5) = 0.5
    ETHDrawn from B = 120/200 = 0.6 ETH --> Surplus = (1-0.6) = 0.4
    ETHDrawn from C = 130/200 = 0.65 ETH --> Surplus = (2-0.65) = 1.35
    */

    const A_balanceAfter = toBN(await contracts.WETH.balanceOf(A));
    const B_balanceAfter = toBN(await contracts.WETH.balanceOf(B));
    const C_balanceAfter = toBN(await contracts.WETH.balanceOf(C));
    const D_balanceAfter = toBN(await contracts.WETH.balanceOf(D));

    // Check A, B, C’s trove collateral balance is zero (fully redeemed-from troves)
    const A_collAfter = await troveManager.getTroveColl(ATroveId);
    const B_collAfter = await troveManager.getTroveColl(BTroveId);
    const C_collAfter = await troveManager.getTroveColl(CTroveId);
    assert.isTrue(A_collAfter.eq(toBN(0)));
    assert.isTrue(B_collAfter.eq(toBN(0)));
    assert.isTrue(C_collAfter.eq(toBN(0)));

    // check D's trove collateral balances have decreased (the partially redeemed-from trove)
    const D_collAfter = await troveManager.getTroveColl(DTroveId);
    assert.isTrue(D_collAfter.lt(D_collBefore));

    // Check A, B, C (fully redeemed-from troves), and D's (the partially redeemed-from trove) balance has not changed
    assert.isTrue(A_balanceAfter.eq(A_balanceBefore));
    assert.isTrue(B_balanceAfter.eq(B_balanceBefore));
    assert.isTrue(C_balanceAfter.eq(C_balanceBefore));
    assert.isTrue(D_balanceAfter.eq(D_balanceBefore));

    // D is not closed, so cannot open trove
    await assertRevert(
      th.openTroveWrapper(contracts,th._100pct, 0, ZERO_ADDRESS, ZERO_ADDRESS, {
        from: D,
        value: dec(10, 18),
      }),
      "BorrowerOps: Trove is active"
    );

    return {
      A_netDebt,
      A_coll,
      B_netDebt,
      B_coll,
      C_netDebt,
      C_coll,
    };
  };

  it.skip("redeemCollateral(): emits correct debt and coll values in each redeemed trove's TroveUpdated event", async () => {
    const { contracts, openTrove } = await loadDeployAndFundFixture();
    const { sortedTroves } = contracts;

    const { netDebt: W_netDebt } = await openTrove({
      ICR: toBN(dec(20, 18)),
      extraBoldAmount: dec(10000, 18),
      extraParams: { from: whale },
    });

    const { troveId: ATroveId, netDebt: A_netDebt } = await openTrove({
      ICR: toBN(dec(200, 16)),
      extraBoldAmount: dec(100, 18),
      extraParams: { from: A },
    });
    const { troveId: BTroveId, netDebt: B_netDebt } = await openTrove({
      ICR: toBN(dec(190, 16)),
      extraBoldAmount: dec(100, 18),
      extraParams: { from: B },
    });
    const { troveId: CTroveId, netDebt: C_netDebt } = await openTrove({
      ICR: toBN(dec(180, 16)),
      extraBoldAmount: dec(100, 18),
      extraParams: { from: C },
    });
    const { troveId: DTroveId, totalDebt: D_totalDebt, collateral: D_coll } = await openTrove({
      ICR: toBN(dec(280, 16)),
      extraBoldAmount: dec(100, 18),
      extraParams: { from: D },
    });
    const partialAmount = toBN(dec(15, 18));
    const redemptionAmount = A_netDebt.add(B_netDebt)
      .add(C_netDebt)
      .add(partialAmount);

    // skip bootstrapping phase
    await th.fastForwardTime(
      timeValues.SECONDS_IN_ONE_WEEK * 2,
      web3.currentProvider
    );

    // whale redeems Bold.  Expect this to fully redeem A, B, C, and partially redeem 15 Bold from D.
    const redemptionTx = await th.redeemCollateralAndGetTxObject(
      whale,
      contracts,
      redemptionAmount,
      GAS_PRICE,
      th._100pct
    );

    // Check A, B, C have been closed
    assert.isFalse(await sortedTroves.contains(ATroveId));
    assert.isFalse(await sortedTroves.contains(BTroveId));
    assert.isFalse(await sortedTroves.contains(CTroveId));

    // Check D stays active
    assert.isTrue(await sortedTroves.contains(DTroveId));

    const troveUpdatedEvents = th.getAllEventsByName(
      redemptionTx,
      "TroveUpdated"
    );

    // Get each trove's emitted debt and coll
    const [A_emittedDebt, A_emittedColl] =
      th.getDebtAndCollFromTroveUpdatedEvents(troveUpdatedEvents, A);
    const [B_emittedDebt, B_emittedColl] =
      th.getDebtAndCollFromTroveUpdatedEvents(troveUpdatedEvents, B);
    const [C_emittedDebt, C_emittedColl] =
      th.getDebtAndCollFromTroveUpdatedEvents(troveUpdatedEvents, C);
    const [D_emittedDebt, D_emittedColl] =
      th.getDebtAndCollFromTroveUpdatedEvents(troveUpdatedEvents, D);

    // Expect A, B, C to have 0 emitted debt and coll, since they were closed
    assert.equal(A_emittedDebt, "0");
    assert.equal(A_emittedColl, "0");
    assert.equal(B_emittedDebt, "0");
    assert.equal(B_emittedColl, "0");
    assert.equal(C_emittedDebt, "0");
    assert.equal(C_emittedColl, "0");

    /* Expect D to have lost 15 debt and (at ETH price of 200) 15/200 = 0.075 ETH. 
    So, expect remaining debt = (85 - 15) = 70, and remaining ETH = 1 - 15/200 = 0.925 remaining. */
    const price = await priceFeed.getPrice();
    th.assertIsApproximatelyEqual(
      D_emittedDebt,
      D_totalDebt.sub(partialAmount)
    );
    th.assertIsApproximatelyEqual(
      D_emittedColl,
      D_coll.sub(partialAmount.mul(mv._1e18BN).div(price))
    );
  });

  it.skip("redeemCollateral(): a redemption that closes a trove leaves the trove's ETH surplus (collateral - ETH drawn) available for the trove owner to claim", async () => {
    const { contracts } = await loadDeployAndFundFixture();
    const { collSurplusPool } = contracts;

    const { A_netDebt, A_coll, B_netDebt, B_coll, C_netDebt, C_coll } =
      await redeemCollateral3Full1Partial();

    const A_balanceBefore = toBN(await contracts.WETH.balanceOf(A));
    const B_balanceBefore = toBN(await contracts.WETH.balanceOf(B));
    const C_balanceBefore = toBN(await contracts.WETH.balanceOf(C));

    // CollSurplusPool endpoint cannot be called directly
    await assertRevert(
      collSurplusPool.claimColl(ATroveId),
      "CollSurplusPool: Caller is not Borrower Operations"
    );

    const A_balanceAfter = toBN(await contracts.WETH.balanceOf(A));
    const B_balanceAfter = toBN(await contracts.WETH.balanceOf(B));
    const C_balanceAfter = toBN(await contracts.WETH.balanceOf(C));

    const price = toBN(await priceFeed.getPrice());

    th.assertIsApproximatelyEqual(
      A_balanceAfter,
      A_balanceBefore.add(A_coll.sub(A_netDebt.mul(mv._1e18BN).div(price)))
    );
    th.assertIsApproximatelyEqual(
      B_balanceAfter,
      B_balanceBefore.add(B_coll.sub(B_netDebt.mul(mv._1e18BN).div(price)))
    );
    th.assertIsApproximatelyEqual(
      C_balanceAfter,
      C_balanceBefore.add(C_coll.sub(C_netDebt.mul(mv._1e18BN).div(price)))
    );
  });

  it.skip("redeemCollateral(): a redemption that closes a trove leaves the trove's ETH surplus (collateral - ETH drawn) available for the trove owner after re-opening trove", async () => {
    const { contracts, openTrove } = await loadDeployAndFundFixture();
    const { priceFeed } = contracts;

    const {
      A_netDebt,
      A_coll: A_collBefore,
      B_netDebt,
      B_coll: B_collBefore,
      C_netDebt,
      C_coll: C_collBefore,
    } = await redeemCollateral3Full1Partial();

    const price = await priceFeed.getPrice();
    const A_surplus = A_collBefore.sub(A_netDebt.mul(mv._1e18BN).div(price));
    const B_surplus = B_collBefore.sub(B_netDebt.mul(mv._1e18BN).div(price));
    const C_surplus = C_collBefore.sub(C_netDebt.mul(mv._1e18BN).div(price));

    const { troveId: ATroveId, collateral: A_coll } = await openTrove({
      ICR: toBN(dec(200, 16)),
      extraBoldAmount: dec(100, 18),
      extraParams: { from: A },
    });
    const { troveId: BTroveId, collateral: B_coll } = await openTrove({
      ICR: toBN(dec(190, 16)),
      extraBoldAmount: dec(100, 18),
      extraParams: { from: B },
    });
    const { troveId: CTroveId, collateral: C_coll } = await openTrove({
      ICR: toBN(dec(180, 16)),
      extraBoldAmount: dec(100, 18),
      extraParams: { from: C },
    });

    const A_collAfter = await troveManager.getTroveColl(ATroveId);
    const B_collAfter = await troveManager.getTroveColl(BTroveId);
    const C_collAfter = await troveManager.getTroveColl(CTroveId);

    assert.isTrue(A_collAfter.eq(A_coll));
    assert.isTrue(B_collAfter.eq(B_coll));
    assert.isTrue(C_collAfter.eq(C_coll));

    const A_balanceBefore = toBN(await contracts.WETH.balanceOf(A));
    const B_balanceBefore = toBN(await contracts.WETH.balanceOf(B));
    const C_balanceBefore = toBN(await contracts.WETH.balanceOf(C));

    const A_balanceAfter = toBN(await contracts.WETH.balanceOf(A));
    const B_balanceAfter = toBN(await contracts.WETH.balanceOf(B));
    const C_balanceAfter = toBN(await contracts.WETH.balanceOf(C));

    th.assertIsApproximatelyEqual(
      A_balanceAfter,
      A_balanceBefore.add(A_surplus)
    );
    th.assertIsApproximatelyEqual(
      B_balanceAfter,
      B_balanceBefore.add(B_surplus)
    );
    th.assertIsApproximatelyEqual(
      C_balanceAfter,
      C_balanceBefore.add(C_surplus)
    );
  });

  it("getPendingBoldDebtReward(): Returns 0 if there is no pending BoldDebt reward", async () => {
    const { contracts, openTrove } = await loadDeployAndFundFixture();
    const { troveManager, stabilityPool, priceFeed, sortedTroves } = contracts;

    // Make some troves
    const { troveId: defaulter_1_TroveId, totalDebt } = await openTrove({
      ICR: toBN(dec(2, 18)),
      extraBoldAmount: dec(100, 18),
      extraParams: { from: defaulter_1 },
    });

    const { troveId: carolTroveId } = await openTrove({
      ICR: toBN(dec(3, 18)),
      extraBoldAmount: dec(20, 18),
      extraParams: { from: carol },
    });

    await openTrove({
      ICR: toBN(dec(20, 18)),
      extraBoldAmount: totalDebt,
      extraParams: { from: whale },
    });
    await stabilityPool.provideToSP(totalDebt, { from: whale });

    // Price drops
    await priceFeed.setPrice(dec(100, 18));

    await troveManager.liquidate(defaulter_1_TroveId);

    // Confirm defaulter_1 liquidated
    assert.isFalse(await sortedTroves.contains(defaulter_1_TroveId));

    // Confirm there are no pending rewards from liquidation
    const current_L_boldDebt = await troveManager.L_boldDebt();
    assert.equal(current_L_boldDebt, 0);

    const carolSnapshot_L_boldDebt = (
      await troveManager.rewardSnapshots(carolTroveId)
    )[1];
    assert.equal(carolSnapshot_L_boldDebt, 0);

    const carol_PendingBoldDebtReward =
      await troveManager.getPendingBoldDebtReward(carolTroveId);
    assert.equal(carol_PendingBoldDebtReward, 0);
  });

  it("getPendingETHReward(): Returns 0 if there is no pending ETH reward", async () => {
    const { contracts, openTrove } = await loadDeployAndFundFixture();
    const { troveManager, stabilityPool, priceFeed, sortedTroves } = contracts;

    // make some troves
    const { troveId: defaulter_1_TroveId, totalDebt } = await openTrove({
      ICR: toBN(dec(2, 18)),
      extraBoldAmount: dec(100, 18),
      extraParams: { from: defaulter_1 },
    });

    const { troveId: carolTroveId } = await openTrove({
      ICR: toBN(dec(3, 18)),
      extraBoldAmount: dec(20, 18),
      extraParams: { from: carol },
    });

    await openTrove({
      ICR: toBN(dec(20, 18)),
      extraBoldAmount: totalDebt,
      extraParams: { from: whale },
    });
    await stabilityPool.provideToSP(totalDebt, { from: whale });

    // Price drops
    await priceFeed.setPrice(dec(100, 18));

    await troveManager.liquidate(defaulter_1_TroveId);

    // Confirm defaulter_1 liquidated
    assert.isFalse(await sortedTroves.contains(defaulter_1_TroveId));

    // Confirm there are no pending rewards from liquidation
    const current_L_ETH = await troveManager.L_ETH();
    assert.equal(current_L_ETH, 0);

    const carolSnapshot_L_ETH = (await troveManager.rewardSnapshots(carolTroveId))[0];
    assert.equal(carolSnapshot_L_ETH, 0);

    const carol_PendingETHReward = await troveManager.getPendingETHReward(
      carol
    );
    assert.equal(carol_PendingETHReward, 0);
  });

  // --- computeICR ---

  it("computeICR(): Returns 0 if trove's coll is worth 0", async () => {
    const { contracts } = await loadDeployAndFundFixture();
    const { troveManager } = contracts;

    const price = 0;
    const coll = dec(1, "ether");
    const debt = dec(100, 18);

    const ICR = (await troveManager.computeICR(coll, debt, price)).toString();

    assert.equal(ICR, 0);
  });

  it("computeICR(): Returns 2^256-1 for ETH:USD = 100, coll = 1 ETH, debt = 100 Bold", async () => {
    const { contracts } = await loadDeployAndFundFixture();
    const { troveManager } = contracts;

    const price = dec(100, 18);
    const coll = dec(1, "ether");
    const debt = dec(100, 18);

    const ICR = (await troveManager.computeICR(coll, debt, price)).toString();

    assert.equal(ICR, dec(1, 18));
  });

  it("computeICR(): returns correct ICR for ETH:USD = 100, coll = 200 ETH, debt = 30 Bold", async () => {
    const { contracts } = await loadDeployAndFundFixture();
    const { troveManager } = contracts;

    const price = dec(100, 18);
    const coll = dec(200, "ether");
    const debt = dec(30, 18);

    const ICR = (await troveManager.computeICR(coll, debt, price)).toString();

    assert.isAtMost(th.getDifference(ICR, "666666666666666666666"), 1000);
  });

  it("computeICR(): returns correct ICR for ETH:USD = 250, coll = 1350 ETH, debt = 127 Bold", async () => {
    const { contracts } = await loadDeployAndFundFixture();
    const { troveManager } = contracts;

    const price = "250000000000000000000";
    const coll = "1350000000000000000000";
    const debt = "127000000000000000000";

    const ICR = await troveManager.computeICR(coll, debt, price);

    assert.isAtMost(th.getDifference(ICR, "2657480314960630000000"), 1000000);
  });

  it("computeICR(): returns correct ICR for ETH:USD = 100, coll = 1 ETH, debt = 54321 Bold", async () => {
    const { contracts } = await loadDeployAndFundFixture();
    const { troveManager } = contracts;

    const price = dec(100, 18);
    const coll = dec(1, "ether");
    const debt = "54321000000000000000000";

    const ICR = (await troveManager.computeICR(coll, debt, price)).toString();

    assert.isAtMost(th.getDifference(ICR, "1840908672520756"), 1000);
  });

  it("computeICR(): Returns 2^256-1 if trove has non-zero coll and zero debt", async () => {
    const { contracts } = await loadDeployAndFundFixture();
    const { troveManager } = contracts;

    const price = dec(100, 18);
    const coll = dec(1, "ether");
    const debt = 0;

    const ICR = web3.utils.toHex(
      await troveManager.computeICR(coll, debt, price)
    );
    const maxBytes32 =
      "0xffffffffffffffffffffffffffffffffffffffffffffffffffffffffffffffff";

    assert.equal(ICR, maxBytes32);
  });

  // --- checkRecoveryMode ---

  //TCR < 150%
  it("checkRecoveryMode(): Returns true when TCR < 150%", async () => {
    const { contracts, openTrove } = await loadDeployAndFundFixture();
    const { priceFeed } = contracts;

    await priceFeed.setPrice(dec(100, 18));

    await openTrove({ ICR: toBN(dec(150, 16)), extraParams: { from: alice } });
    await openTrove({ ICR: toBN(dec(150, 16)), extraParams: { from: bob } });

    await priceFeed.setPrice("99999999999999999999");

    const TCR = await th.getTCR(contracts);

    assert.isTrue(TCR.lte(toBN("1500000000000000000")));

    assert.isTrue(await th.checkRecoveryMode(contracts));
  });

  // TCR == 150%
  it("checkRecoveryMode(): Returns false when TCR == 150%", async () => {
    const { contracts, openTrove } = await loadDeployAndFundFixture();
    const { priceFeed } = contracts;

    await priceFeed.setPrice(dec(100, 18));

    await openTrove({ ICR: toBN(dec(150, 16)), extraParams: { from: alice } });
    await openTrove({ ICR: toBN(dec(150, 16)), extraParams: { from: bob } });

    const TCR = await th.getTCR(contracts);

    assert.equal(TCR, "1500000000000000000");

    assert.isFalse(await th.checkRecoveryMode(contracts));
  });

  // > 150%
  it("checkRecoveryMode(): Returns false when TCR > 150%", async () => {
    const { contracts, openTrove } = await loadDeployAndFundFixture();
    const { priceFeed } = contracts;

    await priceFeed.setPrice(dec(100, 18));

    await openTrove({ ICR: toBN(dec(150, 16)), extraParams: { from: alice } });
    await openTrove({ ICR: toBN(dec(150, 16)), extraParams: { from: bob } });

    await priceFeed.setPrice("100000000000000000001");

    const TCR = await th.getTCR(contracts);

    assert.isTrue(TCR.gte(toBN("1500000000000000000")));

    assert.isFalse(await th.checkRecoveryMode(contracts));
  });

  // check 0
  it("checkRecoveryMode(): Returns false when TCR == 0", async () => {
    const { contracts, openTrove } = await loadDeployAndFundFixture();
    const { priceFeed } = contracts;

    await priceFeed.setPrice(dec(100, 18));

    await openTrove({ ICR: toBN(dec(150, 16)), extraParams: { from: alice } });
    await openTrove({ ICR: toBN(dec(150, 16)), extraParams: { from: bob } });

    await priceFeed.setPrice(0);

    const TCR = (await th.getTCR(contracts)).toString();

    assert.equal(TCR, 0);

    assert.isTrue(await th.checkRecoveryMode(contracts));
  });

  // --- Getters ---

  it("getTroveStake(): Returns stake", async () => {
<<<<<<< HEAD
    const { contracts, openTrove } = await loadDeployAndFundFixture();
    const { troveManager } = contracts;

    const { collateral: A_coll } = await openTrove({
=======
    const { troveId: ATroveId, collateral: A_coll } = await openTrove({
>>>>>>> 5c9f2f64
      ICR: toBN(dec(150, 16)),
      extraParams: { from: A },
    });
    const { troveId: BTroveId, collateral: B_coll } = await openTrove({
      ICR: toBN(dec(150, 16)),
      extraParams: { from: B },
    });

    const A_Stake = await troveManager.getTroveStake(ATroveId);
    const B_Stake = await troveManager.getTroveStake(BTroveId);

    assert.equal(A_Stake, A_coll.toString());
    assert.equal(B_Stake, B_coll.toString());
  });

  it("getTroveColl(): Returns coll", async () => {
<<<<<<< HEAD
    const { contracts, openTrove } = await loadDeployAndFundFixture();
    const { troveManager } = contracts;

    const { collateral: A_coll } = await openTrove({
=======
    const { troveId: ATroveId, collateral: A_coll } = await openTrove({
>>>>>>> 5c9f2f64
      ICR: toBN(dec(150, 16)),
      extraParams: { from: A },
    });
    const { troveId: BTroveId, collateral: B_coll } = await openTrove({
      ICR: toBN(dec(150, 16)),
      extraParams: { from: B },
    });

    assert.equal(await troveManager.getTroveColl(ATroveId), A_coll.toString());
    assert.equal(await troveManager.getTroveColl(BTroveId), B_coll.toString());
  });

  it("getTroveDebt(): Returns debt", async () => {
<<<<<<< HEAD
    const { contracts, openTrove } = await loadDeployAndFundFixture();
    const { troveManager } = contracts;

    const { totalDebt: totalDebtA } = await openTrove({
=======
    const { troveId: ATroveId, totalDebt: totalDebtA } = await openTrove({
>>>>>>> 5c9f2f64
      ICR: toBN(dec(150, 16)),
      extraParams: { from: A },
    });
    const { troveId: BTroveId, totalDebt: totalDebtB } = await openTrove({
      ICR: toBN(dec(150, 16)),
      extraParams: { from: B },
    });

    const A_Debt = await troveManager.getTroveDebt(ATroveId);
    const B_Debt = await troveManager.getTroveDebt(BTroveId);

    // Expect debt = requested + 0.5% fee + 50 (due to gas comp)

    assert.equal(A_Debt, totalDebtA.toString());
    assert.equal(B_Debt, totalDebtB.toString());
  });

  it("getTroveStatus(): Returns status", async () => {
<<<<<<< HEAD
    const { contracts, openTrove } = await loadDeployAndFundFixture();
    const { troveManager, boldToken, borrowerOperations } = contracts;

    const { totalDebt: B_totalDebt } = await openTrove({
=======
    const { troveId: BTroveId, totalDebt: B_totalDebt } = await openTrove({
>>>>>>> 5c9f2f64
      ICR: toBN(dec(150, 16)),
      extraParams: { from: B },
    });
    const { troveId: ATroveId } = await openTrove({
      ICR: toBN(dec(150, 16)),
      extraBoldAmount: B_totalDebt,
      extraParams: { from: A },
    });

    // to be able to repay:
    await boldToken.transfer(B, B_totalDebt, { from: A });
    await borrowerOperations.closeTrove(BTroveId, { from: B });

    const A_Status = await troveManager.getTroveStatus(ATroveId);
    const B_Status = await troveManager.getTroveStatus(BTroveId);
    const C_Status = await troveManager.getTroveStatus(th.addressToTroveId(C));

    assert.equal(A_Status, "1"); // active
    assert.equal(B_Status, "2"); // closed by user
    assert.equal(C_Status, "0"); // non-existent
  });

  it("hasPendingRewards(): Returns false it trove is not active", async () => {
<<<<<<< HEAD
    const { contracts } = await loadDeployAndFundFixture();
    const { troveManager } = contracts;

    assert.isFalse(await troveManager.hasPendingRewards(alice));
=======
    assert.isFalse(await troveManager.hasPendingRewards(th.addressToTroveId(alice)));
>>>>>>> 5c9f2f64
  });
});

contract("Reset chain state", async (accounts) => {});<|MERGE_RESOLUTION|>--- conflicted
+++ resolved
@@ -248,14 +248,10 @@
     assert.equal(totalStakes_After, A_collateral);
   });
 
-<<<<<<< HEAD
-  it("liquidate(): Removes the correct trove from the TroveOwners array, and moves the last array element to the new empty slot", async () => {
+  it("liquidate(): Removes the correct trove from the TroveIds array, and moves the last array element to the new empty slot", async () => {
     const { openTrove, contracts } = await loadDeployAndFundFixture();
     const { priceFeed, troveManager, sortedTroves } = contracts;
 
-=======
-  it("liquidate(): Removes the correct trove from the TroveIds array, and moves the last array element to the new empty slot", async () => {
->>>>>>> 5c9f2f64
     // --- SETUP ---
     const { troveId: whaleTroveId } = await openTrove({ ICR: toBN(dec(10, 18)), extraParams: { from: whale } });
 
@@ -474,14 +470,10 @@
   });
 
   it("liquidate(): Liquidates undercollateralized trove if there are two troves in the system", async () => {
-<<<<<<< HEAD
     const { openTrove, contracts } = await loadDeployAndFundFixture();
     const { priceFeed, troveManager, sortedTroves, stabilityPool } = contracts;
 
-    await openTrove({
-=======
     const { troveId: bobTroveId } = await openTrove({
->>>>>>> 5c9f2f64
       ICR: toBN(dec(200, 18)),
       extraParams: { from: bob, value: dec(100, "ether") },
     });
@@ -526,16 +518,11 @@
   });
 
   it("liquidate(): reverts if trove is non-existent", async () => {
-<<<<<<< HEAD
     const { openTrove, contracts } = await loadDeployAndFundFixture();
     const { troveManager, sortedTroves } = contracts;
 
-    await openTrove({ ICR: toBN(dec(4, 18)), extraParams: { from: alice } });
-    await openTrove({ ICR: toBN(dec(21, 17)), extraParams: { from: bob } });
-=======
     const { troveId: aliceTroveId } = await openTrove({ ICR: toBN(dec(4, 18)), extraParams: { from: alice } });
     const { troveId: bobTroveId } = await openTrove({ ICR: toBN(dec(21, 17)), extraParams: { from: bob } });
->>>>>>> 5c9f2f64
 
     assert.equal(await troveManager.getTroveStatus(th.addressToTroveId(carol)), 0); // check trove non-existent
 
@@ -589,16 +576,11 @@
   });
 
   it("liquidate(): does nothing if trove has >= 110% ICR", async () => {
-<<<<<<< HEAD
     const { openTrove, contracts } = await loadDeployAndFundFixture();
     const { troveManager, sortedTroves, priceFeed } = contracts;
 
-    await openTrove({ ICR: toBN(dec(3, 18)), extraParams: { from: whale } });
-    await openTrove({ ICR: toBN(dec(3, 18)), extraParams: { from: bob } });
-=======
     const { troveId: whaleTroveId } = await openTrove({ ICR: toBN(dec(3, 18)), extraParams: { from: whale } });
     const { troveId: bobTroveId } = await openTrove({ ICR: toBN(dec(3, 18)), extraParams: { from: bob } });
->>>>>>> 5c9f2f64
 
     const TCR_Before = (await th.getTCR(contracts)).toString();
     const listSize_Before = (await sortedTroves.getSize()).toString();
@@ -1194,14 +1176,10 @@
   });
 
   it("liquidate(): liquidates based on entire/collateral debt (including pending rewards), not raw collateral/debt", async () => {
-<<<<<<< HEAD
     const { contracts, openTrove } = await loadDeployAndFundFixture();
     const { priceFeed, troveManager, sortedTroves } = contracts;
 
-    await openTrove({
-=======
     const { troveId: aliceTroveId } = await openTrove({
->>>>>>> 5c9f2f64
       ICR: toBN(dec(8, 18)),
       extraBoldAmount: toBN(dec(100, 18)),
       extraParams: { from: alice },
@@ -1303,20 +1281,13 @@
   // --- batchLiquidateTroves() ---
 
   it("batchLiquidateTroves(): liquidates based on entire/collateral debt (including pending rewards), not raw collateral/debt", async () => {
-<<<<<<< HEAD
     const { contracts, openTrove } = await loadDeployAndFundFixture();
     const { priceFeed, troveManager, sortedTroves } = contracts;
 
-    await openTrove({ ICR: toBN(dec(400, 16)), extraParams: { from: alice } });
-    await openTrove({ ICR: toBN(dec(221, 16)), extraParams: { from: bob } });
-    await openTrove({ ICR: toBN(dec(200, 16)), extraParams: { from: carol } });
-    await openTrove({
-=======
     const { troveId: aliceTroveId } = await openTrove({ ICR: toBN(dec(400, 16)), extraParams: { from: alice } });
     const { troveId: bobTroveId } = await openTrove({ ICR: toBN(dec(221, 16)), extraParams: { from: bob } });
     const { troveId: carolTroveId } = await openTrove({ ICR: toBN(dec(200, 16)), extraParams: { from: carol } });
     const { troveId: defaulter_1_TroveId } = await openTrove({
->>>>>>> 5c9f2f64
       ICR: toBN(dec(200, 16)),
       extraParams: { from: defaulter_1 },
     });
@@ -1389,14 +1360,10 @@
   });
 
   it("batchLiquidateTroves():  liquidates troves with ICR < MCR", async () => {
-<<<<<<< HEAD
     const { contracts, openTrove } = await loadDeployAndFundFixture();
     const { priceFeed, troveManager, sortedTroves } = contracts;
 
-    await openTrove({ ICR: toBN(dec(20, 18)), extraParams: { from: whale } });
-=======
     const { troveId: whaleTroveId } = await openTrove({ ICR: toBN(dec(20, 18)), extraParams: { from: whale } });
->>>>>>> 5c9f2f64
 
     // A, B, C open troves that will remain active when price drops to 100
     const { troveId: aliceTroveId } = await openTrove({ ICR: toBN(dec(220, 16)), extraParams: { from: alice } });
@@ -1454,14 +1421,10 @@
   });
 
   it("batchLiquidateTroves(): does not affect the liquidated user's token balances", async () => {
-<<<<<<< HEAD
     const { contracts, openTrove } = await loadDeployAndFundFixture();
     const { priceFeed, troveManager, sortedTroves, boldToken } = contracts;
 
-    await openTrove({ ICR: toBN(dec(20, 18)), extraParams: { from: whale } });
-=======
     const { troveId: whaleTroveId } = await openTrove({ ICR: toBN(dec(20, 18)), extraParams: { from: whale } });
->>>>>>> 5c9f2f64
 
     // D, E, F open troves that will fall below MCR when price drops to 100
     const { troveId: dennisTroveId } = await openTrove({ ICR: toBN(dec(218, 16)), extraParams: { from: dennis } });
@@ -1583,14 +1546,10 @@
   });
 
   it("batchLiquidateTroves(): A liquidation sequence of pure redistributions decreases the TCR, due to gas compensation, but up to 0.5%", async () => {
-<<<<<<< HEAD
     const { contracts, openTrove } = await loadDeployAndFundFixture();
     const { priceFeed, troveManager, sortedTroves, stabilityPool } = contracts;
 
-    const { collateral: W_coll, totalDebt: W_debt } = await openTrove({
-=======
     const { troveId: whaleTroveId, collateral: W_coll, totalDebt: W_debt } = await openTrove({
->>>>>>> 5c9f2f64
       ICR: toBN(dec(100, 18)),
       extraParams: { from: whale },
     });
@@ -3093,14 +3052,10 @@
   });
 
   it.skip("redeemCollateral(): performs partial redemption if resultant debt is > minimum net debt", async () => {
-<<<<<<< HEAD
     const { contracts, getOpenTroveBoldAmount } = await loadDeployAndFundFixture();
     const { troveManager, boldToken, sortedTroves } = contracts;
 
-    await th.openTroveWrapper(contracts,
-=======
     const ATroveId = await th.openTroveWrapper(contracts,
->>>>>>> 5c9f2f64
       th._100pct,
       await getOpenTroveBoldAmount(dec(10000, 18)),
       A,
@@ -3154,14 +3109,10 @@
   });
 
   it.skip("redeemCollateral(): doesn't perform partial redemption if resultant debt would be < minimum net debt", async () => {
-<<<<<<< HEAD
     const { contracts, getOpenTroveBoldAmount } = await loadDeployAndFundFixture();
     const { troveManager, boldToken, sortedTroves } = contracts;
 
-    await th.openTroveWrapper(contracts,
-=======
     const ATroveId = await th.openTroveWrapper(contracts,
->>>>>>> 5c9f2f64
       th._100pct,
       await getOpenTroveBoldAmount(dec(6000, 18)),
       A,
@@ -5211,14 +5162,10 @@
   // --- Getters ---
 
   it("getTroveStake(): Returns stake", async () => {
-<<<<<<< HEAD
     const { contracts, openTrove } = await loadDeployAndFundFixture();
     const { troveManager } = contracts;
 
-    const { collateral: A_coll } = await openTrove({
-=======
     const { troveId: ATroveId, collateral: A_coll } = await openTrove({
->>>>>>> 5c9f2f64
       ICR: toBN(dec(150, 16)),
       extraParams: { from: A },
     });
@@ -5235,14 +5182,10 @@
   });
 
   it("getTroveColl(): Returns coll", async () => {
-<<<<<<< HEAD
     const { contracts, openTrove } = await loadDeployAndFundFixture();
     const { troveManager } = contracts;
 
-    const { collateral: A_coll } = await openTrove({
-=======
     const { troveId: ATroveId, collateral: A_coll } = await openTrove({
->>>>>>> 5c9f2f64
       ICR: toBN(dec(150, 16)),
       extraParams: { from: A },
     });
@@ -5256,14 +5199,10 @@
   });
 
   it("getTroveDebt(): Returns debt", async () => {
-<<<<<<< HEAD
     const { contracts, openTrove } = await loadDeployAndFundFixture();
     const { troveManager } = contracts;
 
-    const { totalDebt: totalDebtA } = await openTrove({
-=======
     const { troveId: ATroveId, totalDebt: totalDebtA } = await openTrove({
->>>>>>> 5c9f2f64
       ICR: toBN(dec(150, 16)),
       extraParams: { from: A },
     });
@@ -5282,14 +5221,10 @@
   });
 
   it("getTroveStatus(): Returns status", async () => {
-<<<<<<< HEAD
     const { contracts, openTrove } = await loadDeployAndFundFixture();
     const { troveManager, boldToken, borrowerOperations } = contracts;
 
-    const { totalDebt: B_totalDebt } = await openTrove({
-=======
     const { troveId: BTroveId, totalDebt: B_totalDebt } = await openTrove({
->>>>>>> 5c9f2f64
       ICR: toBN(dec(150, 16)),
       extraParams: { from: B },
     });
@@ -5313,14 +5248,10 @@
   });
 
   it("hasPendingRewards(): Returns false it trove is not active", async () => {
-<<<<<<< HEAD
     const { contracts } = await loadDeployAndFundFixture();
     const { troveManager } = contracts;
 
-    assert.isFalse(await troveManager.hasPendingRewards(alice));
-=======
     assert.isFalse(await troveManager.hasPendingRewards(th.addressToTroveId(alice)));
->>>>>>> 5c9f2f64
   });
 });
 
