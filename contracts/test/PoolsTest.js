--- conflicted
+++ resolved
@@ -47,15 +47,9 @@
   beforeEach(async () => {
     WETH = await ERC20.new("WETH", "WETH");
     activePool = await ActivePool.new(WETH.address)
-<<<<<<< HEAD
-    mockBorrowerOperations = await NonPayable.new()
-    const dumbContractAddress = (await NonPayable.new()).address
-    await activePool.setAddresses(mockBorrowerOperations.address, dumbContractAddress, dumbContractAddress, dumbContractAddress, dumbContractAddress, dumbContractAddress)
-=======
     mockBorrowerOperations = await NonPayableSwitch.new()
     const dumbContractAddress = (await NonPayableSwitch.new()).address
-    await activePool.setAddresses(mockBorrowerOperations.address, dumbContractAddress, dumbContractAddress, dumbContractAddress)
->>>>>>> 5c9f2f64
+    await activePool.setAddresses(mockBorrowerOperations.address, dumbContractAddress, dumbContractAddress, dumbContractAddress, dumbContractAddress, dumbContractAddress)
   })
 
   it('getETHBalance(): gets the recorded ETH balance', async () => {
